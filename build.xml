<?xml version="1.0"?>
<!--++++++++++++++++++++++++++++++++++++++++++++++++++++++++++++++++++++++++++++
   Filename: build.xml
   Purpose:  Ant build file for Jabref.

             Ant-Download: http://jakarta.apache.org/ant
             Ant-Manual:   http://jakarta.apache.org/ant/manual/index.html

             Jabref homepage:       http://jabref.sourceforge.net
             Jabref@SourceForge:    http://sourceforge.net/projects/jabref
             Jabref@FreeCode:       http://apps.freecode.com/projects/jabref
             Jabref git repository: git://jabref.git.sourceforge.net/gitroot/jabref/jabref

             Further questions:
               help mailing list:   https://lists.sourceforge.net/lists/listinfo/jabref-users

   Precondition: 1. Ant should be installed.
                 2. JAVA_HOME environment variable contains the path to JDK1.5 or higher
                 3. ANT_HOME environment variable contains the path to ant's home directory

   Language: XML
   Compiler: Ant
   Authors:  Joerg K. Wegner, wegnerj@informatik.uni-tuebingen.de
             Morten O. Alver

   modified: see at git checkout and "gitk build.xml"

+++++++++++++++++++++++++++++++++++++++++++++++++++++++++++++++++++++++++++++-->

<project name="JabRef" default="jars" basedir=".">

	<!--++++++++++++++++++++++++++++++++++++++++++++++++++++++++++++++++++++++++++++
        PROPERTY SETUP
     +++++++++++++++++++++++++++++++++++++++++++++++++++++++++++++++++++++++++++++-->

	<!-- some version information -->
<<<<<<< HEAD
	<property name="jabref.version" value="2.8b2" />
	<property name="jabref.year" value="2012" />
=======
	<property name="jabref.version" value="2.8" />
>>>>>>> 5aa03b2d
	<property name="jabref.placeholder.version" value="@version@" />
	<property name="jabref.placeholder.year" value="@year@" />
	<!-- used by replace task -->

	<!-- Set the properties for intermediate directory -->
	<property name="build.jar" value="JabRef-${jabref.version}.jar" />
	<property name="build.dir" value="build" />
	<property name="build.classes" value="${build.dir}/classes" />
	<property name="build.tmp" value="${build.dir}/tmp" />
	<property name="build.osx" value="${build.dir}/classes/osxadapter" />
	<property name="build.lib" value="${build.dir}/lib" />
	<property name="build.win" value="${build.dir}/windows" />
	<property name="build.images" value="${build.dir}/images" />
	<property name="build.fonts" value="${build.dir}/images/font" />
	<property name="build.resource" value="${build.dir}/resource" />
	<property name="build.help" value="${build.dir}/help" />
	<property name="build.javadocs" value="${build.dir}/docs/API" />
	<property name="build.extensions" value="${build.dir}/extensions" />
	<property name="build.extension-javadocs" value="${build.extensions}/API" />
	<property name="build.extension-layout" value="${build.extensions}/layout" />
	<property name="build.openoffice.meta" value="${build.resource}/openoffice" />
	<property name="build.tests" value="${build.dir}/tests" />

	<!-- Set the properties for source directories -->
	<property name="src.dir" value="src" />
	<property name="src.tests" value="src/java/tests" />
	<property name="plugin.dir" value="src/plugins/" />
	<property name="txt.dir" value="src/txt" />
	<property name="java.dir" value="${src.dir}/java" />
	<property name="osx.dir" value="${src.dir}/osx" />
	<property name="win.installer.dir" value="${src.dir}/windows/nsis" />
	<property name="resource.dir" value="${src.dir}/resource" />
	<property name="bin.dir" value="${src.dir}/scripts" />
	<property name="images.dir" value="${src.dir}/images" />
	<property name="fonts.dir" value="${src.dir}/images/font" />
	<property name="help.dir" value="${src.dir}/help" />
	<property name="extensions.dir" value="${src.dir}/extensions" />
	<property name="layout.dir" value="${src.dir}/resource/layout" />
	<property name="lib.dir" value="lib" />
	<property name="tests.dir" value="${src.dir}/tests" />

	<property name="nsis.executable" value="C:\Program files\NSIS\makensis.exe"/>
	<property name="nsis.executable.linux" value="makensis"/>

	<!-- Load user dependent properties -->
	<!-- For instance to redefine the NSIS-compiler write 
		nsis.executable="d:\prog\dev\NSIS\makensis.exe"
	  -->
	<property file="user.properties" />

	<!-- win.installer can only be build under Windows if the nsis.executable is found -->
	<condition property="is.windows">
	  <and>
	    <isset property="nsis.executable" />
	    <os family="windows" />
	  </and>
	</condition>

	<fileset id="jarsFileset" dir="${lib.dir}">
		<include name="antlr.jar" />
		<include name="antlr-3.0b5.jar" />
		<include name="looks-2.3.1.jar" />
		<include name="forms-1.1.0.jar" />
		<include name="spin.jar" />
		<include name="glazedlists-1.8.0_java15.jar" />
		<include name="microba.jar" />
		<include name="pdfbox-1.6.0.jar" />
		<include name="jempbox-1.6.0.jar" />
		<include name="fontbox-1.6.0.jar" />
		<include name="zoom-java.jar" />
    	<include name="mysql-connector-java-5.0.7-bin.jar" />
		<include name="postgresql-9.0-801.jdbc4.jar" />
        <!--<include name="substance-4.1.jar" />-->
        <!-- Plugin runtime dependencies -->
		<include name="plugin/JPFCodeGenerator-rt.jar" />
		<include name="plugin/jpf.jar" />
		<include name="plugin/jpf-boot.jar" />
		<include name="plugin/commons-logging.jar" />
	</fileset>

    <!-- Openoffice connection dependencies. Compile-time only -->
    <fileset id="ooFileset" dir="${lib.dir}">
        <include name="oo/unoil.jar" />
        <include name="oo/ridl.jar" />
        <include name="oo/juh.jar" />
        <include name="oo/jurt.jar" />
    </fileset>

    <!-- Done by MrDlib -->
    <fileset id="splJars" dir="${lib.dir}">
        <include name="spl/**/*.jar" />
        <include name="spl/*.jar" />
    </fileset>
	<fileset id="deletableMeta-InfFiles" dir="${build.tmp}/META-INF">
	        <exclude name="services/**/*" />	        
	</fileset>
    <!-- Done by MrDlib -->

	<!-- Build classpath -->
	<path id="classpath">
		<pathelement path="${build.classes}" />
		<pathelement path="${build.dir}" />
        <!-- Done by MrDlib -->
        <pathelement path="${lib.dir}/spl" />
        <fileset refid="splJars" />
        <!-- Done by MrDlib -->
		<fileset refid="jarsFileset" />
        <fileset refid="ooFileset" />
	</path>

	<!-- Classpath for running the code generator -->
	<path id="codegenerator">
		<pathelement location="${lib.dir}/plugin/JPFCodeGenerator.jar" />
		<pathelement location="${lib.dir}/plugin/jpf.jar" />
		<pathelement location="${lib.dir}/plugin/jpf-boot.jar" />
		<pathelement location="${lib.dir}/plugin/velocity-dep-1.5.jar" />
	</path>

	<!-- Classpath for tests -->
	<path id="classpathTest">
		<path refid="classpath" />
		<pathelement location="${lib.dir}/junit.jar" />
	</path>

	<target name="run" depends="build">
		<java classname="net.sf.jabref.JabRefMain" fork="true">
			<classpath refid="classpath" />
		</java>
	</target>

	<!-- Runs project -->
	<target name="runFromJar">
		<java dir="${build.lib}" classname="net.sf.jabref.JabRefMain" fork="true">
			<classpath>
				<pathelement location="${build.lib}/${build.jar}" />
			</classpath>
		</java>
	</target>

	<!-- Only rerun the code generator if plug-in xml or jars are newer than generated java file. -->
	<uptodate property="needsNoRegenerate" targetfile="${java.dir}/net/sf/jabref/plugin/core/generated/_JabRefPlugin.java">
		<srcfiles dir=".">
			<include name="${plugin.dir}/**/plugin.xml" />
			<include name="${lib.dir}/plugin/*.jar" />
		</srcfiles>
	</uptodate>

	<!-- Run the JPF Code Generator -->
	<target name="generate" unless="needsNoRegenerate">
		<java classname="net.sf.jabref.plugin.util.CodeGenerator" fork="true">
			<arg value="${plugin.dir}" />
			<classpath refid="codegenerator" />
		</java>
	</target>

	<!-- Compiles project excluding tests -->
	<target name="compile" depends="generate">
		<mkdir dir="${build.classes}" />
		<javac debug="on" deprecation="on" destdir="${build.classes}" encoding="UTF8"
		   source="1.5" target="1.5">
			<src path="${java.dir}" />
			<exclude name="tests/**" />
			<exclude name="**/JabRefMain.java" />
			<classpath refid="classpath" />
		</javac>
		<javac debug="off" deprecation="on" destdir="${build.classes}" source="1.4" target="1.4">
			<src path="${java.dir}" />
			<include name="**/JabRefMain.java" />
		</javac>
	</target>

	<!-- Compiles project including tests -->
	<target name="compiletest">
		<mkdir dir="${build.classes}" />
		<javac debug="on" destdir="${build.classes}" source="1.5" target="1.5">
			<src path="${java.dir}" />
			<include name="tests/**" />
			<classpath refid="classpathTest" />
		</javac>
	</target>

	<!-- Builds the OSXAdapter -->
	<target name="osx">
		<mkdir dir="${build.classes}" />

		<javac srcdir="${osx.dir}" debug="off" destdir="${build.classes}" target="1.5">
		</javac>
	</target>

	<!-- Copies in the OSXAdapter class, which is compilable only on Mac  -->
	<target name="non_osx">
		<mkdir dir="${build.osx}" />
		<copy file="${lib.dir}/OSXAdapter.class" todir="${build.osx}" />
	</target>

	<!-- Jars up project -->
	<target name="jars" depends="build, unjarlib">
		<mkdir dir="${build.lib}" />
        
		<mkdir dir="${build.tmp}" />
		<jar destfile="${build.lib}/${build.jar}" > 
        <!--<jar destfile="${build.lib}/JabRef-${revision}.jar" manifest="${src.dir}/MANIFEST.MF">-->

			<fileset dir="${build.classes}" />
			<fileset dir="${build.tmp}" />
			<fileset dir="${build.dir}">
				<include name="images/**" />
				<include name="help/**" />
				<include name="resource/**" />
			</fileset>

			<!-- Add Plugins -->
			<fileset dir="${src.dir}">
				<include name="plugins/**" />
			</fileset>
             <!-- Done by MrDlib -->
            <fileset dir ="${java.dir}">
                <include name="spl/localization/spljabref.properties"/>
                <include name="spl/gui/ajax-loader.gif"/>
                <include name="spl/gui/mrdlib header.png"/>
            </fileset>
            <!-- Done by MrDlib -->
			<fileset dir="${lib.dir}">
				<include name="EndNote.zip" />
			</fileset>
			<fileset dir="${txt.dir}">
				<include name="gpl2.txt" />
				<include name="gpl3.txt" />
				<include name="lesser.txt" />
				<include name="jgoodies.txt" />
				<include name="README" />
			</fileset>
			<manifest>
				<attribute name="Main-Class" value="net.sf.jabref.JabRefMain" />
                <attribute name="Class-Path" value="." />
			</manifest>
		</jar>

	</target>

	<!-- copy all necessary files and insert version informations -->
	<target name="build" depends="compile, buildinfos" description="Build project">

		<mkdir dir="${build.resource}" />

		<copy todir="${build.resource}">
			<fileset dir="${resource.dir}">
				<include name="**" />
			</fileset>
		</copy>
		<mkdir dir="${build.images}" />
		<copy todir="${build.images}">
			<fileset dir="${images.dir}">
				<include name="**" />
			</fileset>
		</copy>

		<mkdir dir="${build.help}" />
		<copy todir="${build.help}">
			<fileset dir="${help.dir}" />
		</copy>

		<!-- Insert version informations -->
		<replace dir="${build.help}">
		    <replacefilter
			    token="${jabref.placeholder.version}" 
				value="${jabref.version}" />
		    <replacefilter
			    token="${jabref.placeholder.year}" 
				value="${jabref.year}" />
			<include name="**/About.html" />
		</replace>
		<replace dir="${build.openoffice.meta}" token="${jabref.placeholder.version}" value="${jabref.version}">
			<include name="meta.xml" />
		</replace>

	</target>

	<!-- Prepare for testing -->
	<target name="buildtest" depends="build, compiletest" description="Build project for testing">

		<mkdir dir="${build.tests}" />
		<copy todir="${build.tests}">
			<fileset dir="${tests.dir}">
				<include name="**" />
			</fileset>
		</copy>
	</target>

	<!-- generate and save some build infos !!! necessary for dynamic build infos !!! -->
	<!-- todo : replace it by the replace task :-),
          src/resource/build.properties = template
          build/resource/build.properties = real info file
	-->
	<target name="buildinfos">
		<tstamp />
		<!-- get date -->
		<buildnumber />
		<!-- generate new build number -> build.number -->
		<echo message="build number = ${build.number}" />
		<!-- write the file, please do not edit this lines -->
		<echo file="${resource.dir}/build.properties">builddate=${TODAY}
build=${build.number}
version=${jabref.version}</echo>
	</target>


	<!-- Creates all docs -->
	<target name="docs" depends="javadocs" description="Generates all the documentation" />

	<!-- Creates javadocs -->
	<target name="javadocs" depends="compile" description="Generates the javadocs">
		<mkdir dir="${build.javadocs}" />
		<javadoc sourcepath="${java.dir}" destdir="${build.javadocs}" author="true" version="true" windowtitle="JabRef API" link="http://java.sun.com/j2se/1.4.1/docs/api/">

			<fileset dir="${java.dir}" defaultexcludes="yes">
				<include name="**/*.java" />
			</fileset>

			<classpath refid="classpath" />
		</javadoc>
	</target>

	<!-- Creates javadocs for the extensions -->
	<target name="extension-javadocs" depends="build" description="Generates the javadocs for the extensions archive">
		<mkdir dir="${build.extension-javadocs}" />
		<copy todir="${build.extension-javadocs}">
			<fileset dir="${help.dir}" defaultexcludes="yes">
				<include name="CustomExports.html" />
				<include name="CustomImports.html" />
			</fileset>
		</copy>

		<javadoc sourcepath="${java.dir}" destdir="${build.extension-javadocs}" author="true" version="true" windowtitle="JabRef-Extensions API" link="http://java.sun.com/j2se/1.4.1/docs/api/" Overview="${extensions.dir}/API/overview.html" access="protected">
			<!-- 
                 create javadoc only selectively for classes that 
                 users extending JabRef are likely to use
              -->
			<fileset dir="${java.dir}" defaultexcludes="yes">
				<include name="net/sf/jabref/imports/ImportFormat.java" />
				<include name="net/sf/jabref/imports/ImportFormatReader.java" />
				<include name="net/sf/jabref/BibtexEntry.java" />
				<include name="net/sf/jabref/BibtexEntryType.java" />
				<include name="net/sf/jabref/AuthorList.java" />
				<include name="net/sf/jabref/AuthorList.java" />
				<include name="net/sf/jabref/export/layout/LayoutFormatter.java" />
			</fileset>

			<classpath refid="classpath" />
		</javadoc>
	</target>

	<!-- Creates javadocs for the extensions -->
	<target name="extensions" depends="extension-javadocs" description="Generates the extensions archive">
		<!-- copy examples -->
		<copy todir="${build.extensions}">
			<fileset dir="${java.dir}">
				<include name="net/sf/jabref/export/layout/format/CurrentDate.java" />
				<include name="net/sf/jabref/export/layout/format/ToLowerCase.java" />
				<include name="net/sf/jabref/export/layout/format/HTMLChars.java" />
				<include name="net/sf/jabref/imports/*Importer.java" />
			</fileset>
		</copy>
		<mkdir dir="${build.extension-layout}" />
		<copy todir="${build.extension-layout}">
			<fileset dir="${layout.dir}" />
		</copy>
		<copy todir="${build.extensions}">
			<fileset dir="${extensions.dir}" />
			<filterset>
				<filter token="version" value="${jabref.version}" />
			</filterset>
		</copy>
		<!-- create extensions-zip file -->
		<zip destfile="${build.dir}/jabref-extensions.zip">
			<zipfileset dir="${build.extensions}" prefix="jabref-extensions" />
		</zip>
	</target>

	<target name="clean" depends="win.installer.clean" description="Clean project">
		<delete dir="${build.dir}" />
	</target>

	<!-- Unpacks jar needed jar files from lib directory into temp directory. -->
	<target name="unjarlib" description="Unpacks jars from library">
		<mkdir dir="${build.tmp}" />
		<unjar dest="${build.tmp}">
			<fileset refid="jarsFileset" />
			<fileset refid="splJars" />
		</unjar>
		<!-- done by MrDlib -->
		<delete includeEmptyDirs="true">
			<fileset refid="deletableMeta-InfFiles" />
		</delete>
		<!-- done by MrDlib -->
		<!-- rename the microba license file -->
		<move file="${build.tmp}/license.txt" tofile="${build.tmp}/microba-license.txt" />
	</target>


	<target name="osxjar">
		<jarbundler dir="${build.lib}"
                    name="JabRef"
                    mainclass="net.sf.jabref.JabRef"
                    jars="${build.lib}/${build.jar}"
                    icon="${images.dir}/JabRef-Logo.icns"
                    version="${jabref.version}"
                    jvmversion="1.4+"
                    stubfile="${lib.dir}/JavaApplicationStub"
                    signature="JABr">
            <documenttype name="BibTeX file" extensions="bib" role="Editor"
                          iconFile="${images.dir}/JabRef-Logo.icns"/>
        </jarbundler>
	</target>


	<!--++++++++++++++++++++++++++++++++++++++++++++++++++++++++++++++++++++++++++++-->
	<!-- Build Windows Installer                                                    -->
	<!--                                                                            -->
	<!-- Don't forget to set nsis.executable property                               -->
	<!--++++++++++++++++++++++++++++++++++++++++++++++++++++++++++++++++++++++++++++-->

	<target name="win.installer.clean" description="Delete Installer and Exe-Wrapper + Temp-files">
		<delete failonerror="false" dir="${win.installer.dir}/dist" />
		<delete file="${win.installer.dir}/JabRefSetup.exe" />
	</target>

	<target name="win.installer" description="Copy files in place to be used by the installer" depends="jars">

		<fail unless="is.windows" message="Not running on windows or NSIS not found. Please make sure that user.properties exists" />

		<!-- Gather everything that will go into the installer in dist -->
		<mkdir dir="${win.installer.dir}/dist" />

		<copy file="${build.lib}/${build.jar}" todir="${win.installer.dir}/dist" />

		<available property="win.installer.jar.available" file="${win.installer.dir}/dist/${build.jar}" />

		<fail unless="win.installer.jar.available" message="Did not find jar: ${build.jar}" />

		<copy todir="${win.installer.dir}/dist">
			<fileset dir="${txt.dir}">
				<include name="gpl2.txt" />
				<include name="gpl3.txt" />
				<include name="lesser.txt" />
				<include name="README" />
			</fileset>
		</copy>

		<!-- "Create Exe-Wrapper" -->
		<exec dir="." executable="${nsis.executable}" failonerror="true">
		  <arg line="'/DJARFILE=${build.jar}' '/DVERSION=${jabref.version}' '/DAPPICON=../../../${images.dir}/JabRef.ico' ${win.installer.dir}/launcher.nsi" />
		</exec>

		<!-- Finally create Windows-Installer -->
		<exec dir="." executable="${nsis.executable}" failonerror="true">
			<arg line="'/DVERSION=${jabref.version}' ${win.installer.dir}/setup.nsi" />
		</exec>

		<delete dir="${win.installer.dir}/dist" />

	</target>

	<target name="win.installer.linux" description="Copy files in place to be used by the installer" depends="jars">

		<!-- Gather everything that will go into the installer in dist -->
		<mkdir dir="${win.installer.dir}/dist" />

		<copy file="${build.lib}/${build.jar}" todir="${win.installer.dir}/dist" />

		<available property="win.installer.jar.available" file="${win.installer.dir}/dist/${build.jar}" />

		<fail unless="win.installer.jar.available" message="Did not find jar: ${build.jar}" />

		<copy todir="${win.installer.dir}/dist">
			<fileset dir="${txt.dir}">
				<include name="gpl2.txt" />
				<include name="gpl3.txt" />
				<include name="lesser.txt" />
				<include name="README" />
			</fileset>
		</copy>

		<!-- "Create Exe-Wrapper" -->
		<exec dir="." executable="${nsis.executable.linux}" failonerror="true">
		  <arg line="'-DJARFILE=${build.jar}' '-DVERSION=${jabref.version}' '-DAPPICON=../../../${images.dir}/JabRef.ico' ${win.installer.dir}/launcher.nsi" />
		</exec>

		<!-- Finally create Windows-Installer -->
		<exec dir="." executable="${nsis.executable.linux}" failonerror="true">
			<arg line="'-DVERSION=${jabref.version}' ${win.installer.dir}/setup.nsi" />
		</exec>

		<delete dir="${win.installer.dir}/dist" />

	</target>

	<target name="test" depends="buildtest" description="Runs all unit tests">
		<java fork="yes" classname="junit.textui.TestRunner" failonerror="true">
			<arg value="tests.net.sf.jabref.AllTests" />
			<classpath refid="classpathTest" />
		</java>
	</target>



	<!--+++++++++++++++++++++++++++++++++++++++++++++++++
	   Auxiliary targets
	  +++++++++++++++++++++++++++++++++++++++++++++++++-->

	<target name="profile" depends="jars" description="Profile JabRef">
		<fail unless="netbeans.home">This target can only run inside the NetBeans IDE.</fail>

		<nbprofiledirect>
			<classpath refid="classpath" />
		</nbprofiledirect>

		<property environment="env" />
		<java fork="true" classname="net.sf.jabref.JabRef" dir="${build.dir}" jvm="${profiler.info.jvm}">
			<jvmarg value="${profiler.info.jvmargs.agent}" />
			<jvmarg line="${profiler.info.jvmargs}" />
			<env key="LD_LIBRARY_PATH" path="${profiler.info.agentpath}:${env.LD_LIBRARY_PATH}" />
			<classpath refid="classpath" />
		</java>
	</target>

	<!--++++++++++++++++++++++++++++++++++++++++++++++++++++++++++++++++++++++++++++
        What's about the software design ?!;-)
    ++++++++++++++++++++++++++++++++++++++++++++++++++++++++++++++++++++++++++++-->

	<target name="pmd" description="SOFTWAREDESIGN: Project Mess Detector !;-)">
		<echo>Checking Project Mess Detection (PMD) rulesets.</echo>
		<taskdef name="pmd" classname="net.sourceforge.pmd.ant.PMDTask">
			<classpath>
				<pathelement path="${classpath}" />
				<fileset dir="${lib.dir}">
					<include name="*.jar" />
				</fileset>
			</classpath>
		</taskdef>
		<!-- allowed Pretty Much Done rulsets -->
		<!-- rulesets/basic.xml -->
		<!-- rulesets/braces.xml -->
		<!-- rulesets/codesize.xml-->
		<!-- rulesets/controversial.xml-->
		<!-- rulesets/coupling.xml-->
		<!-- rulesets/design.xml -->
		<!-- rulesets/experimental.xml -->
		<!-- rulesets/favorites.xml -->
		<!-- rulesets/imports.xml -->
		<!-- rulesets/naming.xml -->
		<!-- rulesets/javabean.xml -->
		<!-- rulesets/junit.xml -->
		<!-- rulesets/scratchpad.xml -->
		<!-- rulesets/strictexception.xml -->
		<!-- rulesets/strings.xml -->
		<!-- rulesets/unusedcode.xml -->

		<pmd rulesetfiles="rulesets/unusedcode.xml,rulesets/basic.xml" failonerror="no">
			<formatter type="html" toFile="${build.dir}/pmd_report.html" />
			<fileset dir="${src.dir}">
				<include name="**/*.java" />
			</fileset>
		</pmd>

		<!-- check for duplicated code -->
		<echo>WARNING: use environment variable: ANT_OPTS=-Xmx512m or this task will fail.</echo>
		<echo>Checking for duplicated code using the Copy/Paste Detector (CPD).</echo>
		<taskdef name="cpd" classname="net.sourceforge.pmd.cpd.CPDTask">
			<classpath>
				<pathelement path="${classpath}" />
				<fileset dir="${lib.dir}">
					<include name="*.jar" />
				</fileset>
			</classpath>
		</taskdef>
		<cpd format="text" minimumTokenCount="100" outputFile="${build.dir}/duplicated_code_report.txt">
			<fileset dir="${src.dir}">
				<include name="**/*.java" />
			</fileset>
		</cpd>
	</target>


	<target name="javancss" description="SOFTWAREDESIGN: Determining the NCSS and CCN code metrics for JOELib.">
		<taskdef name="javancss" classname="javancss.JavancssAntTask">
			<classpath>
				<pathelement path="${classpath}" />
				<fileset dir="${lib.dir}">
					<include name="*.jar" />
				</fileset>
			</classpath>
		</taskdef>
		<echo>Cyclomatic
Complexity             Ease of       Risk
Number (CCN)           maintenance
(McCabe metric)
---------------------------------------------
1-10, simple           easy          minimum
11-20, complex         moderate      moderate
21-50, more complex    hard          high
>50, unstable          very hard     very high

</echo>
		<javancss srcdir="${src.dir}" includes="**/*.java" excludes="jama/**/*.java, jmat/**/*.java, cformat/**/*.java" abortOnFail="false" ccnPerFuncMax="30" generateReport="true" outputfile="${build.dir}/javancss_report.plain" format="plain" packageMetrics="true" classMetrics="false" functionMetrics="false" />
	</target>

	<target name="jalopy" description="SOFTWAREDESIGN: source code formatter using the JOELib convention.">
		<taskdef name="jalopy" classname="de.hunsicker.jalopy.plugin.ant.AntPlugin">
			<classpath>
				<pathelement path="${classpath}" />
				<fileset dir="${lib.dir}">
					<include name="*.jar" />
				</fileset>
			</classpath>
		</taskdef>
		<jalopy fileformat="unix" convention="${src.dir}/java/jalopy.format.convention.xml" history="file" historymethod="adler32" loglevel="error" threads="2" classpathref="classpath" backup="bak">
			<fileset dir="${src.dir}">
				<include name="java/net/sf/jabref/**/*.java" />
			</fileset>
		</jalopy>
	</target>

	<taskdef name="jarbundler" classpath="${lib.dir}/jarbundler-2.2.0.jar" classname="net.sourceforge.jarbundler.JarBundler" />

</project><|MERGE_RESOLUTION|>--- conflicted
+++ resolved
@@ -34,12 +34,8 @@
      +++++++++++++++++++++++++++++++++++++++++++++++++++++++++++++++++++++++++++++-->
 
 	<!-- some version information -->
-<<<<<<< HEAD
-	<property name="jabref.version" value="2.8b2" />
+	<property name="jabref.version" value="2.8" />
 	<property name="jabref.year" value="2012" />
-=======
-	<property name="jabref.version" value="2.8" />
->>>>>>> 5aa03b2d
 	<property name="jabref.placeholder.version" value="@version@" />
 	<property name="jabref.placeholder.year" value="@year@" />
 	<!-- used by replace task -->
