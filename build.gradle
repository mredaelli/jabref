--- conflicted
+++ resolved
@@ -64,20 +64,11 @@
 configurations {
     antlr3
     antlr4
-<<<<<<< HEAD
-
-    databaseTestCompile.extendsFrom testCompile
-    databaseTestRuntime.extendsFrom testRuntime
-
-    integrationTestCompile.extendsFrom testCompile
-    integrationTestRuntime.extendsFrom testRuntime
 
     linux_x86_64Compile.extendsFrom compile
     macosx_x86_64Compile.extendsFrom compile
     win32_x86Compile.extendsFrom compile
     win32_x86_64Compile.extendsFrom compile
-=======
->>>>>>> 720e1889
 }
 
 dependencies {
