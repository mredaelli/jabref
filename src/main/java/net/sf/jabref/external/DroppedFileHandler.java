--- conflicted
+++ resolved
@@ -457,13 +457,8 @@
         // If avoidDuplicate==true, we should check if this file is already linked:
         if (avoidDuplicate) {
             // For comparison, find the absolute filename:
-<<<<<<< HEAD
             List<String> dirs = panel.getBibDatabaseContext().getMetaData().getFileDirectory(Globals.FILE_FIELD);
-            String absFilename = !new File(filename).isAbsolute() && (dirs.size() > 0) ?
-=======
-            List<String> dirs = panel.metaData().getFileDirectory(Globals.FILE_FIELD);
-            String absFilename = !new File(filename).isAbsolute() && (!dirs.isEmpty()) ?
->>>>>>> 12810a5c
+            String absFilename = !new File(filename).isAbsolute() && (dirs.isEmpty()) ?
                     FileUtil.expandFilename(filename, dirs).getAbsolutePath() : filename;
 
             for (int i = 0; i < tm.getRowCount(); i++) {
