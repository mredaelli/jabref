--- conflicted
+++ resolved
@@ -602,11 +602,7 @@
             else {
                 JOptionPane.showMessageDialog(OpenOfficePanel.frame, Localization.lang("Could not connect to running OpenOffice.\n"
                         + "Make sure you have installed OpenOffice with Java support.\nIf connecting manually, please verify program and library paths.\n"
-<<<<<<< HEAD
-                        + "\nError message: ") + e.getMessage());
-=======
                         + "\nError message:") + " " + e.getMessage());
->>>>>>> 67e3b204
             }
         }
     }
