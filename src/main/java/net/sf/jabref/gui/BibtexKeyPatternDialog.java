/*  Copyright (C) 2012 JabRef contributors.
    This program is free software; you can redistribute it and/or modify
    it under the terms of the GNU General Public License as published by
    the Free Software Foundation; either version 2 of the License, or
    (at your option) any later version.

    This program is distributed in the hope that it will be useful,
    but WITHOUT ANY WARRANTY; without even the implied warranty of
    MERCHANTABILITY or FITNESS FOR A PARTICULAR PURPOSE.  See the
    GNU General Public License for more details.

    You should have received a copy of the GNU General Public License along
    with this program; if not, write to the Free Software Foundation, Inc.,
    51 Franklin Street, Fifth Floor, Boston, MA 02110-1301 USA.
 */
package net.sf.jabref.gui;

import com.jgoodies.forms.builder.ButtonBarBuilder;
import net.sf.jabref.MetaData;
import net.sf.jabref.gui.labelPattern.LabelPatternPanel;
import net.sf.jabref.logic.l10n.Localization;
import net.sf.jabref.logic.labelPattern.AbstractLabelPattern;
import net.sf.jabref.util.Util;

import javax.swing.*;
import java.awt.*;
import java.awt.event.ActionEvent;
import java.awt.event.ActionListener;
import java.awt.event.WindowEvent;

public class BibtexKeyPatternDialog extends JDialog {

    private MetaData metaData;
    private BasePanel panel;
    private final LabelPatternPanel labelPatternPanel;


    public BibtexKeyPatternDialog(JabRefFrame parent, BasePanel panel) {
<<<<<<< HEAD
        super(parent, Localization.lang("Bibtex key patterns"), true);
        this.labelPatternPanel = new LabelPatternPanel(parent.helpDiag, panel);
=======
        super(parent, Localization.lang("BibTeX key patterns"), true);
        this.labelPatternPanel = new LabelPatternPanel(parent.helpDiag);
>>>>>>> 5f31b7c6
        setPanel(panel);
        init();
    }

    /**
     * Used for updating an existing Dialog
     * 
     * @param panel the panel to read the data from
     */
    public void setPanel(BasePanel panel) {
        this.panel = panel;
        this.metaData = panel.getLoadedDatabase().getMetaData();
        AbstractLabelPattern keypatterns = metaData.getLabelPattern();
        labelPatternPanel.setValues(keypatterns);
    }

    private void init() {
        getContentPane().setLayout(new BorderLayout());
        getContentPane().add(labelPatternPanel, BorderLayout.CENTER);

        JButton ok = new JButton(Localization.lang("OK"));
        JButton cancel = new JButton(); // label of "cancel" is set later as the label is overwritten by assigning an action to the button

        JPanel lower = new JPanel();
        lower.setBorder(BorderFactory.createEmptyBorder(2, 2, 2, 2));
        ButtonBarBuilder bb = new ButtonBarBuilder(lower);
        bb.addGlue();
        bb.addButton(ok);
        bb.addButton(cancel);
        bb.addGlue();

        getContentPane().add(lower, BorderLayout.SOUTH);

        this.setDefaultCloseOperation(WindowConstants.DISPOSE_ON_CLOSE);
        getContentPane().setPreferredSize(new Dimension(500, 600));
        pack();

        ok.addActionListener(new ActionListener() {

            @Override
            public void actionPerformed(ActionEvent e) {
                metaData.setLabelPattern(labelPatternPanel.getLabelPatternAsDatabaseLabelPattern());
                panel.markNonUndoableBaseChanged();
                dispose();
            }
        });

        final JDialog dialog = this;

        Action cancelAction = new AbstractAction() {

            @Override
            public void actionPerformed(ActionEvent e) {
                dialog.dispatchEvent(new WindowEvent(dialog, WindowEvent.WINDOW_CLOSING));
            }
        };
        cancel.setAction(cancelAction);
        cancel.setText(Localization.lang("Cancel"));

        Util.bindCloseDialogKeyToCancelAction(this.getRootPane(), cancelAction);
    }

    @Override
    public void setVisible(boolean visible) {
        if (visible) {
            super.setVisible(visible);
        }
    }

}<|MERGE_RESOLUTION|>--- conflicted
+++ resolved
@@ -36,13 +36,8 @@
 
 
     public BibtexKeyPatternDialog(JabRefFrame parent, BasePanel panel) {
-<<<<<<< HEAD
-        super(parent, Localization.lang("Bibtex key patterns"), true);
+        super(parent, Localization.lang("BibTeX key patterns"), true);
         this.labelPatternPanel = new LabelPatternPanel(parent.helpDiag, panel);
-=======
-        super(parent, Localization.lang("BibTeX key patterns"), true);
-        this.labelPatternPanel = new LabelPatternPanel(parent.helpDiag);
->>>>>>> 5f31b7c6
         setPanel(panel);
         init();
     }
