/*  Copyright (C) 2003-2015 JabRef contributors.
    This program is free software; you can redistribute it and/or modify
    it under the terms of the GNU General Public License as published by
    the Free Software Foundation; either version 2 of the License, or
    (at your option) any later version.

    This program is distributed in the hope that it will be useful,
    but WITHOUT ANY WARRANTY; without even the implied warranty of
    MERCHANTABILITY or FITNESS FOR A PARTICULAR PURPOSE.  See the
    GNU General Public License for more details.

    You should have received a copy of the GNU General Public License along
    with this program; if not, write to the Free Software Foundation, Inc.,
    51 Franklin Street, Fifth Floor, Boston, MA 02110-1301 USA.
*/
package net.sf.jabref.gui.preftabs;

import java.awt.GridBagConstraints;

import javax.swing.BorderFactory;
import javax.swing.ButtonGroup;
import javax.swing.JCheckBox;
import javax.swing.JPanel;
import javax.swing.JRadioButton;
import javax.swing.JTextField;
import javax.swing.event.ChangeEvent;
import javax.swing.event.ChangeListener;

import net.sf.jabref.Globals;
import net.sf.jabref.JabRefPreferences;
<<<<<<< HEAD
import net.sf.jabref.gui.BasePanel;
import net.sf.jabref.gui.help.HelpDialog;
=======
import net.sf.jabref.gui.help.AboutDialog;
>>>>>>> 5f31b7c6
import net.sf.jabref.logic.l10n.Localization;
import net.sf.jabref.logic.labelPattern.GlobalLabelPattern;
import net.sf.jabref.gui.labelPattern.LabelPatternPanel;
import net.sf.jabref.logic.labelPattern.LabelPatternUtil;

import com.jgoodies.forms.builder.DefaultFormBuilder;
import com.jgoodies.forms.layout.FormLayout;

/**
 * The Preferences panel for key generation.
 */
class LabelPatternPrefTab extends LabelPatternPanel implements PrefsTab {

    private final JabRefPreferences prefs;

    private final JCheckBox dontOverwrite = new JCheckBox(Localization.lang("Do not overwrite existing keys"));
    private final JCheckBox warnBeforeOverwriting = new JCheckBox(Localization.lang("Warn before overwriting existing keys"));
    private final JCheckBox generateOnSave = new JCheckBox(Localization.lang("Generate keys before saving (for entries without a key)"));
    private final JCheckBox autoGenerateOnImport = new JCheckBox(Localization.lang("Generate keys for imported entries"));

    private final JRadioButton letterStartA = new JRadioButton(Localization.lang("Ensure unique keys using letters (a, b, ...)"));
    private final JRadioButton letterStartB = new JRadioButton(Localization.lang("Ensure unique keys using letters (b, c, ...)"));
    private final JRadioButton alwaysAddLetter = new JRadioButton(Localization.lang("Always add letter (a, b, ...) to generated keys"));

    private final JTextField KeyPatternRegex = new JTextField(20);
    private final JTextField KeyPatternReplacement = new JTextField(20);


<<<<<<< HEAD
    public LabelPatternPrefTab(JabRefPreferences prefs, HelpDialog helpDiag, BasePanel panel) {
        super(helpDiag, panel);
=======
    public LabelPatternPrefTab(JabRefPreferences prefs, AboutDialog helpDiag) {
        super(helpDiag);
>>>>>>> 5f31b7c6
        this.prefs = prefs;
        appendKeyGeneratorSettings();
    }

    /**
     * Store changes to table preferences. This method is called when the user clicks Ok.
     *
     */
    @Override
    public void storeSettings() {

        // Set the default value:
        Globals.prefs.put(JabRefPreferences.DEFAULT_LABEL_PATTERN, defaultPat.getText());

        Globals.prefs.putBoolean(JabRefPreferences.WARN_BEFORE_OVERWRITING_KEY, warnBeforeOverwriting.isSelected());
        Globals.prefs.putBoolean(JabRefPreferences.AVOID_OVERWRITING_KEY, dontOverwrite.isSelected());

        Globals.prefs.put(JabRefPreferences.KEY_PATTERN_REGEX, KeyPatternRegex.getText());
        Globals.prefs.put(JabRefPreferences.KEY_PATTERN_REPLACEMENT, KeyPatternReplacement.getText());
        Globals.prefs.putBoolean(JabRefPreferences.GENERATE_KEYS_AFTER_INSPECTION, autoGenerateOnImport.isSelected());
        Globals.prefs.putBoolean(JabRefPreferences.GENERATE_KEYS_BEFORE_SAVING, generateOnSave.isSelected());

        if (alwaysAddLetter.isSelected()) {
            Globals.prefs.putBoolean(JabRefPreferences.KEY_GEN_ALWAYS_ADD_LETTER, true);
        } else if (letterStartA.isSelected()) {
            Globals.prefs.putBoolean(JabRefPreferences.KEY_GEN_FIRST_LETTER_A, true);
            Globals.prefs.putBoolean(JabRefPreferences.KEY_GEN_ALWAYS_ADD_LETTER, false);
        }
        else {
            Globals.prefs.putBoolean(JabRefPreferences.KEY_GEN_FIRST_LETTER_A, false);
            Globals.prefs.putBoolean(JabRefPreferences.KEY_GEN_ALWAYS_ADD_LETTER, false);
        }

        LabelPatternUtil.updateDefaultPattern();

        // fetch entries from GUI
        GlobalLabelPattern keypatterns = getLabelPatternAsGlobalLabelPattern();
        // store new patterns globally
        prefs.putKeyPattern(keypatterns);
    }

    private void appendKeyGeneratorSettings() {
        ButtonGroup bg = new ButtonGroup();
        bg.add(letterStartA);
        bg.add(letterStartB);
        bg.add(alwaysAddLetter);

        // Build a panel for checkbox settings:
        FormLayout layout = new FormLayout
                ("1dlu, 8dlu, left:pref, 8dlu, left:pref", "");
        JPanel pan = new JPanel();
        DefaultFormBuilder builder = new DefaultFormBuilder(layout);
        builder.appendSeparator(Localization.lang("Key generator settings"));

        builder.nextLine();
        builder.append(pan);
        builder.append(autoGenerateOnImport);
        builder.append(letterStartA);
        builder.nextLine();
        builder.append(pan);
        builder.append(warnBeforeOverwriting);
        builder.append(letterStartB);
        builder.nextLine();
        builder.append(pan);
        builder.append(dontOverwrite);
        builder.append(alwaysAddLetter);
        builder.nextLine();
        builder.append(pan);
        builder.append(generateOnSave);
        builder.nextLine();
        builder.append(pan);
        builder.append(Localization.lang("Replace (regular expression)") + ':');
        builder.append(Localization.lang("by") + ':');

        builder.nextLine();
        builder.append(pan);
        builder.append(KeyPatternRegex);
        builder.append(KeyPatternReplacement);

        builder.getPanel().setBorder(BorderFactory.createEmptyBorder(5, 5, 5, 5));
        con.gridx = 1;
        con.gridy = 3;
        con.gridwidth = GridBagConstraints.REMAINDER;
        con.weightx = 1;
        con.fill = GridBagConstraints.BOTH;
        gbl.setConstraints(builder.getPanel(), con);
        add(builder.getPanel());

        dontOverwrite.addChangeListener(new ChangeListener() {

            @Override
            public void stateChanged(ChangeEvent event) {
                // Warning before overwriting is only relevant if overwriting can happen:
                warnBeforeOverwriting.setEnabled(!dontOverwrite.isSelected());
            }
        });
    }

    @Override
    public boolean validateSettings() {
        return true;
    }

    @Override
    public void setValues() {
        super.setValues(Globals.prefs.getKeyPattern());
        defaultPat.setText(Globals.prefs.get(JabRefPreferences.DEFAULT_LABEL_PATTERN));
        dontOverwrite.setSelected(Globals.prefs.getBoolean(JabRefPreferences.AVOID_OVERWRITING_KEY));
        generateOnSave.setSelected(Globals.prefs.getBoolean(JabRefPreferences.GENERATE_KEYS_BEFORE_SAVING));
        autoGenerateOnImport.setSelected(Globals.prefs.getBoolean(JabRefPreferences.GENERATE_KEYS_AFTER_INSPECTION));
        warnBeforeOverwriting.setSelected(Globals.prefs.getBoolean(JabRefPreferences.WARN_BEFORE_OVERWRITING_KEY));

        boolean prefAlwaysAddLetter = Globals.prefs.getBoolean(JabRefPreferences.KEY_GEN_ALWAYS_ADD_LETTER);
        boolean firstLetterA = Globals.prefs.getBoolean(JabRefPreferences.KEY_GEN_FIRST_LETTER_A);
        if (prefAlwaysAddLetter) {
            this.alwaysAddLetter.setSelected(true);
        } else if (firstLetterA) {
            this.letterStartA.setSelected(true);
        } else {
            this.letterStartB.setSelected(true);
        }

        // Warning before overwriting is only relevant if overwriting can happen:
        warnBeforeOverwriting.setEnabled(!dontOverwrite.isSelected());

        KeyPatternRegex.setText(Globals.prefs.get(JabRefPreferences.KEY_PATTERN_REGEX));
        KeyPatternReplacement.setText(Globals.prefs.get(JabRefPreferences.KEY_PATTERN_REPLACEMENT));

        //basenamePatternRegex.setText(Globals.prefs.get("basenamePatternRegex"));
        //basenamePatternReplacement.setText(Globals.prefs.get("basenamePatternReplacement"));
    }

    @Override
    public String getTabName() {
        return Localization.lang("BibTeX key generator");
    }
}<|MERGE_RESOLUTION|>--- conflicted
+++ resolved
@@ -28,12 +28,8 @@
 
 import net.sf.jabref.Globals;
 import net.sf.jabref.JabRefPreferences;
-<<<<<<< HEAD
 import net.sf.jabref.gui.BasePanel;
-import net.sf.jabref.gui.help.HelpDialog;
-=======
 import net.sf.jabref.gui.help.AboutDialog;
->>>>>>> 5f31b7c6
 import net.sf.jabref.logic.l10n.Localization;
 import net.sf.jabref.logic.labelPattern.GlobalLabelPattern;
 import net.sf.jabref.gui.labelPattern.LabelPatternPanel;
@@ -62,13 +58,8 @@
     private final JTextField KeyPatternReplacement = new JTextField(20);
 
 
-<<<<<<< HEAD
-    public LabelPatternPrefTab(JabRefPreferences prefs, HelpDialog helpDiag, BasePanel panel) {
+    public LabelPatternPrefTab(JabRefPreferences prefs, AboutDialog helpDiag, BasePanel panel) {
         super(helpDiag, panel);
-=======
-    public LabelPatternPrefTab(JabRefPreferences prefs, AboutDialog helpDiag) {
-        super(helpDiag);
->>>>>>> 5f31b7c6
         this.prefs = prefs;
         appendKeyGeneratorSettings();
     }
