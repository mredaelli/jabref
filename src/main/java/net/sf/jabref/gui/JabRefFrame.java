--- conflicted
+++ resolved
@@ -720,16 +720,10 @@
         openOfficePanel = new OpenOfficePanel(this, sidePaneManager);
         generalFetcher = new GeneralFetcher(this, sidePaneManager);
 
-<<<<<<< HEAD
-        generalFetcher = new GeneralFetcher(sidePaneManager, this);
-
-        sidePaneManager.register("groups", groupSelector);
+        sidePaneManager.register(groupSelector);
 
         bibsonomySidePaneComponent = new BibsonomySidePaneComponent(sidePaneManager, this);
-        sidePaneManager.register("bibsonomy", bibsonomySidePaneComponent);
-=======
-        sidePaneManager.register(groupSelector);
->>>>>>> 56b9a67e
+        sidePaneManager.register(bibsonomySidePaneComponent);
     }
 
     /**
