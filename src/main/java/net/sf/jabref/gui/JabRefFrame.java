--- conflicted
+++ resolved
@@ -35,7 +35,6 @@
 import net.sf.jabref.gui.keyboard.KeyBinding;
 import net.sf.jabref.gui.keyboard.KeyBindingRepository;
 import net.sf.jabref.gui.keyboard.KeyBindingsDialog;
-import net.sf.jabref.gui.maintable.MainTableDataModel;
 import net.sf.jabref.gui.menus.ChangeEntryTypeMenu;
 import net.sf.jabref.gui.menus.FileHistoryMenu;
 import net.sf.jabref.gui.menus.RightClickMenu;
@@ -1481,17 +1480,6 @@
         });
     }
 
-<<<<<<< HEAD
-    public void stopShowingSearchResults() {
-        for (int i = 0; i < tabbedPane.getTabCount(); i++) {
-            getBasePanelAt(i).mainTable.getTableModel().updateSearchState(MainTableDataModel.DisplayOption.DISABLED);
-        }
-    }
-
-
-
-=======
->>>>>>> 49454a43
     private void initActions() {
         openDatabaseOnlyActions.clear();
         openDatabaseOnlyActions.addAll(Arrays.asList(manageSelectors, mergeDatabaseAction, newSubDatabaseAction, save,
