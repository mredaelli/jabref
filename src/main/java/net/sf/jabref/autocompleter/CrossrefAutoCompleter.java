--- conflicted
+++ resolved
@@ -22,35 +22,6 @@
  *
  * @author kahlert, cordes
  */
-<<<<<<< HEAD
-public class CrossrefAutoCompleter extends StringAbstractAutoCompleter {
-
-	public String _fieldName;
-
-	/**
-	 * @see AutoCompleterFactory
-	 */
-	protected CrossrefAutoCompleter(String fieldName) {
-		_fieldName = fieldName;
-	}
-
-	public boolean isSingleUnitField() {
-		return false;
-	}
-
-	public String[] complete(String s) {
-		return super.complete(s);
-	}
-
-	@Override
-	public void addBibtexEntry(BibtexEntry entry) {
-		if (entry != null) {
-			String key = entry.getCiteKey();
-			if (key != null)
-				addWordToIndex(key.trim());
-		}
-	}
-=======
 class CrossrefAutoCompleter extends AbstractAutoCompleter {
 
     @Override
@@ -58,6 +29,11 @@
         return false;
     }
 
+    @Override
+    public String[] complete(String s) {
+		return super.complete(s);
+	}
+    
     @Override
     public void addBibtexEntry(BibtexEntry entry) {
         if (entry == null) {
@@ -69,5 +45,4 @@
             addWordToIndex(key.trim());
         }
     }
->>>>>>> 851e0b3b
 }