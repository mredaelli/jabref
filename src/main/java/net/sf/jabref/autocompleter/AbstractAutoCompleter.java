--- conflicted
+++ resolved
@@ -1,73 +1,15 @@
-/*  Copyright (C) 2003-2012 JabRef contributors.
-    This program is free software; you can redistribute it and/or modify
-    it under the terms of the GNU General Public License as published by
-    the Free Software Foundation; either version 2 of the License, or
-    (at your option) any later version.
-
-    This program is distributed in the hope that it will be useful,
-    but WITHOUT ANY WARRANTY; without even the implied warranty of
-    MERCHANTABILITY or FITNESS FOR A PARTICULAR PURPOSE.  See the
-    GNU General Public License for more details.
-
-    You should have received a copy of the GNU General Public License along
-    with this program; if not, write to the Free Software Foundation, Inc.,
-    51 Franklin Street, Fifth Floor, Boston, MA 02110-1301 USA.
-*/
 package net.sf.jabref.autocompleter;
 
 import java.util.ArrayList;
 import java.util.HashMap;
+import java.util.SortedSet;
+import java.util.TreeSet;
 
 import net.sf.jabref.BibtexEntry;
+import net.sf.jabref.Globals;
+import net.sf.jabref.JabRefPreferences;
 
-/**
- * An autocompleter delivers possible completions for a given String. There are
- * different types of autocompleters for different use cases.
- * 
- * Example: {@link NameFieldAutoCompleter}, {@link EntireFieldAutoCompleter}
- * 
- * @author kahlert, cordes, olly98
- * @see AutoCompleterFactory
- */
-<<<<<<< HEAD
-
-public abstract class AbstractAutoCompleter<E> {
-
-	public static int SHORTEST_TO_COMPLETE = Globals.prefs.getInt(JabRefPreferences.SHORTEST_TO_COMPLETE);
-	
-	/**
-	 * Add a BibtexEntry to this autocompleter. The autocompleter (respectively
-	 * to the concrete implementations of {@link AbstractAutoCompleter}) itself
-	 * decides which information should be stored for later completion.
-	 * 
-	 */
-	abstract public void addBibtexEntry(BibtexEntry entry);
-	
-	/**
-	 * States whether the field consists of multiple values (false) or of a single value (true)
-	 * 
-	 * Symptom: if false, {@link net.sf.jabref.gui.AutoCompleteListener#getCurrentWord(JTextComponent comp)} 
-	 * returns current word only, if true, it returns the text beginning from the buffer
-	 */
-	abstract public boolean isSingleUnitField();
-	
-	/**
-	 * Returns one or more possible completions for a given String. The returned
-	 * completion depends on which informations were stored while adding
-	 * BibtexEntries by the used implementation of {@link AbstractAutoCompleter}
-	 * .
-	 * 
-	 * @see AbstractAutoCompleter#addBibtexEntry(BibtexEntry)
-	 */
-	abstract public E[] complete(String str);
-	
-	abstract public boolean indexContainsWord(String word);
-	
-	abstract public void addWordToIndex(String word);
-	
-	public String getPrefix() {
-=======
-abstract class AbstractAutoCompleter implements AutoCompleter {
+public abstract class AbstractAutoCompleter implements AutoCompleter<String> {
 
     private static final int SHORTEST_WORD = 4;
 
@@ -154,9 +96,8 @@
     public boolean indexContainsWord(String word) {
         return indexCaseInsensitive.contains(word.toLowerCase());
     }
-
+    
     public String getPrefix() {
->>>>>>> 851e0b3b
         return "";
     }
 }