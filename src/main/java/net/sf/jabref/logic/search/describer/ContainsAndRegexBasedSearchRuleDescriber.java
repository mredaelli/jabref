/*  Copyright (C) 2003-2015 JabRef contributors.
    This program is free software; you can redistribute it and/or modify
    it under the terms of the GNU General Public License as published by
    the Free Software Foundation; either version 2 of the License, or
    (at your option) any later version.

    This program is distributed in the hope that it will be useful,
    but WITHOUT ANY WARRANTY; without even the implied warranty of
    MERCHANTABILITY or FITNESS FOR A PARTICULAR PURPOSE.  See the
    GNU General Public License for more details.

    You should have received a copy of the GNU General Public License along
    with this program; if not, write to the Free Software Foundation, Inc.,
    51 Franklin Street, Fifth Floor, Boston, MA 02110-1301 USA.
*/
package net.sf.jabref.logic.search.describer;

import net.sf.jabref.logic.l10n.Localization;
import net.sf.jabref.logic.search.rules.util.SentenceAnalyzer;
import net.sf.jabref.logic.util.strings.StringUtil;

import java.util.LinkedList;
import java.util.List;

public class ContainsAndRegexBasedSearchRuleDescriber implements SearchDescriber {

    private final boolean regExp;
    private final boolean caseSensitive;
    private final String query;

    public ContainsAndRegexBasedSearchRuleDescriber(boolean caseSensitive, boolean regExp, String query) {
        this.caseSensitive = caseSensitive;
        this.regExp = regExp;
        this.query = query;
    }

    @Override
    public String getDescription() {
        List<String> words = new SentenceAnalyzer(query).getWords();
        String firstWord = !words.isEmpty() ? words.get(0) : "";

        String searchDescription = regExp ? Localization.lang(
                "This search contains entries in which any field contains the regular expression <b>%0</b>",
                StringUtil.quoteForHTML(firstWord))
                : Localization.lang("This search contains entries in which any field contains the term <b>%0</b>",
                StringUtil.quoteForHTML(firstWord));

        if(words.size() > 1) {
            List<String> unprocessedWords = words.subList(1, words.size());
            List<String> unprocessedWordsInHtmlFormat = new LinkedList<>();
            for(String word : unprocessedWords) {
                unprocessedWordsInHtmlFormat.add(String.format("<b>%s</b>", StringUtil.quoteForHTML(word)));
            }
            String andSeparator = String.format(" %s ", Localization.lang("and"));
            String[] unprocessedWordsInHtmlFormatArray = unprocessedWordsInHtmlFormat.toArray(new String[unprocessedWordsInHtmlFormat.size()]);
            searchDescription += StringUtil.join(unprocessedWordsInHtmlFormatArray, andSeparator);
        }

<<<<<<< HEAD
        String caseSensitiveDescription = getCaseSensitiveDescription();
        String genericDescription = "<p><br>" + Localization.lang(
                "Hint%c To search specific fields only, enter for example%c<p><tt>author%esmith and title%eelectrical</tt>");
=======
        // @formatter:off
        String caseSensitiveDescription = caseSensitive ?
            Localization.lang("case sensitive") :
            Localization.lang("case insensitive");
        String genericDescription =
            Localization.lang("Entries cannot be manually assigned to or removed from this group.") + "<p><br>"
            + Localization.lang("Hint%c To search specific fields only, enter for example%c<p><tt>author%esmith and title%eelectrical</tt>");
        // @formatter:on
>>>>>>> 4f3c9e4a
        return String.format("%s (%s). %s", searchDescription, caseSensitiveDescription, genericDescription);
    }

    private String getCaseSensitiveDescription() {
        return caseSensitive ? Localization.lang("case sensitive") : Localization.lang("case insensitive");
    }
}<|MERGE_RESOLUTION|>--- conflicted
+++ resolved
@@ -56,24 +56,16 @@
             searchDescription += StringUtil.join(unprocessedWordsInHtmlFormatArray, andSeparator);
         }
 
-<<<<<<< HEAD
         String caseSensitiveDescription = getCaseSensitiveDescription();
-        String genericDescription = "<p><br>" + Localization.lang(
-                "Hint%c To search specific fields only, enter for example%c<p><tt>author%esmith and title%eelectrical</tt>");
-=======
-        // @formatter:off
-        String caseSensitiveDescription = caseSensitive ?
-            Localization.lang("case sensitive") :
-            Localization.lang("case insensitive");
-        String genericDescription =
-            Localization.lang("Entries cannot be manually assigned to or removed from this group.") + "<p><br>"
-            + Localization.lang("Hint%c To search specific fields only, enter for example%c<p><tt>author%esmith and title%eelectrical</tt>");
-        // @formatter:on
->>>>>>> 4f3c9e4a
+        String genericDescription = "<p><br>" + Localization.lang("Hint%c To search specific fields only, enter for example%c<p><tt>author%esmith and title%eelectrical</tt>");
         return String.format("%s (%s). %s", searchDescription, caseSensitiveDescription, genericDescription);
     }
 
     private String getCaseSensitiveDescription() {
-        return caseSensitive ? Localization.lang("case sensitive") : Localization.lang("case insensitive");
+        if(caseSensitive) {
+            return Localization.lang("case sensitive");
+        } else {
+            return Localization.lang("case insensitive");
+        }
     }
 }