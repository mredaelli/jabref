/*  Copyright (C) 2003-2015 JabRef contributors.
    This program is free software; you can redistribute it and/or modify
    it under the terms of the GNU General Public License as published by
    the Free Software Foundation; either version 2 of the License, or
    (at your option) any later version.

    This program is distributed in the hope that it will be useful,
    but WITHOUT ANY WARRANTY; without even the implied warranty of
    MERCHANTABILITY or FITNESS FOR A PARTICULAR PURPOSE.  See the
    GNU General Public License for more details.

    You should have received a copy of the GNU General Public License along
    with this program; if not, write to the Free Software Foundation, Inc.,
    51 Franklin Street, Fifth Floor, Boston, MA 02110-1301 USA.
*/
package net.sf.jabref;

import net.sf.jabref.collab.FileUpdateMonitor;
import net.sf.jabref.exporter.AutoSaveManager;
import net.sf.jabref.gui.GlobalFocusListener;
import net.sf.jabref.gui.JabRefFrame;
import net.sf.jabref.gui.keyboard.KeyBindingPreferences;
import net.sf.jabref.importer.ImportFormatReader;
import net.sf.jabref.logic.error.StreamEavesdropper;
import net.sf.jabref.logic.journals.JournalAbbreviationLoader;
import net.sf.jabref.logic.remote.server.RemoteListenerServerLifecycle;
import net.sf.jabref.logic.util.BuildInfo;

public class Globals {

    public static final String FILE_FIELD = "file";
    public static final String FOLDER_FIELD = "folder";
    public static final String DIR_SUFFIX = "Directory";

    // JabRef version info
    public static final BuildInfo BUILD_INFO = new BuildInfo();
    // Signature written at the top of the .bib file.
    public static final String SIGNATURE = "This file was created with JabRef";
    public static final String ENCODING_PREFIX = "Encoding: ";
    // Character separating field names that are to be used in sequence as
    // fallbacks for a single column (e.g. "author/editor" to use editor where
    // author is not set):
    public static final String COL_DEFINITION_FIELD_SEPARATOR = "/";
    // Newlines
    // will be overridden in initialization due to feature #857 @ JabRef.java
    public static String NEWLINE = System.lineSeparator();

    // Remote listener
    public static final RemoteListenerServerLifecycle REMOTE_LISTENER = new RemoteListenerServerLifecycle();

    public static final ImportFormatReader IMPORT_FORMAT_READER = new ImportFormatReader();

<<<<<<< HEAD
    public static final String SELECTOR_META_PREFIX = "selector_";
    public static final String PROTECTED_FLAG_META = "protectedFlag";
=======

>>>>>>> 09e5e04d

    public static final String SPECIAL_COMMAND_CHARS = "\"`^~'c=";

    // In the main program, this field is initialized in JabRef.java
    // Each test case initializes this field if required
    public static JabRefPreferences prefs;

    /**
     * This field is initialized upon startup.
     * Only GUI code is allowed to access it, logic code should use dependency injection.
     */
    public static JournalAbbreviationLoader journalAbbreviationLoader;

    private static KeyBindingPreferences keyPrefs;

    public static KeyBindingPreferences getKeyPrefs() {
        if (keyPrefs == null) {
            keyPrefs = new KeyBindingPreferences(prefs);
        }
        return keyPrefs;
    }


    // Background tasks
    public static GlobalFocusListener focusListener;
    public static FileUpdateMonitor fileUpdateMonitor;
    public static StreamEavesdropper streamEavesdropper;

    public static void startBackgroundTasks() {
        Globals.focusListener = new GlobalFocusListener();

        Globals.streamEavesdropper = StreamEavesdropper.eavesdropOnSystem();

        Globals.fileUpdateMonitor = new FileUpdateMonitor();
        JabRefExecutorService.INSTANCE.executeWithLowPriorityInOwnThread(Globals.fileUpdateMonitor, "FileUpdateMonitor");
    }


    // Autosave manager
    public static AutoSaveManager autoSaveManager;

    public static void startAutoSaveManager(JabRefFrame frame) {
        Globals.autoSaveManager = new AutoSaveManager(frame);
        Globals.autoSaveManager.startAutoSaveTimer();
    }

    // Stop the autosave manager if it has been started
    public static void stopAutoSaveManager() {
        if (Globals.autoSaveManager != null) {
            Globals.autoSaveManager.stopAutoSaveTimer();
            Globals.autoSaveManager.clearAutoSaves();
            Globals.autoSaveManager = null;
        }
    }
}<|MERGE_RESOLUTION|>--- conflicted
+++ resolved
@@ -50,12 +50,7 @@
 
     public static final ImportFormatReader IMPORT_FORMAT_READER = new ImportFormatReader();
 
-<<<<<<< HEAD
-    public static final String SELECTOR_META_PREFIX = "selector_";
-    public static final String PROTECTED_FLAG_META = "protectedFlag";
-=======
 
->>>>>>> 09e5e04d
 
     public static final String SPECIAL_COMMAND_CHARS = "\"`^~'c=";
 
