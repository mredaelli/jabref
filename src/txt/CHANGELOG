<<<<<<< HEAD
﻿[master branch]
    - Added small popup menu at each tab
    - A PDF can also be dropped to the preview panel to trigger linking it
    - Braces around author names are now dropped internally. They remain in the .bib though
      Effects (incomplete list): Authors in the main window are shown without braces,
      autocompletion does not show these braces
    - Autocompletion: ";" is now also a delimiter allowing "keyword1; keyword2" in the keyword fields
    - Autocompletion: the amount of characters to trigger autocompletion may now be configured
      (default is 2)
    - Autocompletion: in case lower case letters are used, the search is case-insenstive,
      otherwise the search is case sensitive.
    - Autocompletion: new preference to choose how to deal with first names 
      (always full/always abbreviated/both full and abbreviated)
    - Added functionality "clean up entries" 
      - Includes clean up DOI functionality by Florian Straßer and Marius Kleiner
        (move of DOIs from ee, note, and url field is supported)
      - Option to ename PDF of entry according to configured PDF-naming-scheme
        (by Florian Straßer and Marius Kleiner)
      - clean up month (functionality based on patch 3470076 by Mathias Walter)
      - clean up pages
      - make file paths relative      
    - Added support for drag'n'drop of tabs by Florian Straßer and Marius Kleiner.
2.8 beta [development]
=======
2.8 beta 2
    - Improvements to SQL export and import. Fixed bug where subsequent exports to same
      database would fail. Can now save multiple bib bases to a single SQL database.
>>>>>>> 5913f7d8
    - "abbr" modifier in BibTeX key generator now skips parentheses.
    - Minor change to FirstPage formatter. Now splits at spaces as well as hyphens,
      and returns original field content if only one page number is found.
    - When using the preferences import command line option, preferences are now imported
      before load/import/export operations are handled.
    - Applied Nicolas Pavillon's patch for proper keystroke handling on Mac OS X.
    - Applied Ivanilton Polato's patch for handling multi-line fields in CSV export.
    - Fixed bug: "Send as Email" did not handle absolute paths correctly.
    - Fixed bug 3472991: Search: "Highlight Words" inconsistent
    - Fixed bug 2933201: Exporting InProceedings to Word 2007
    - Fixed bug 3146059: Error in translating author field to MS Office
    - Fixed bug: entering field names containing capital letters in table columns tab
      in Preferences makes the columns empty.
2.8 beta
    - Fixed issues with ACM portal fetcher using Benjamin Langmann's patch, plus an
      additional minor fix.
    - A large list of journal abbreviations is now loaded by default.
    - Added global option to allow file links relative to the bib file location, in addition
      to the global or database- or user-specific file directory.
    - Fixed bug 3434674: Reviewing changes overwrites groups.
    - Integrated the plugin for interaction with OpenOffice/LibreOffice as a standard part
      of JabRef.
    - Added keyboard shortcuts Ctrl-Up and Ctrl-Down to move file links up and down in a list
      of external links in the entry editor.
    - Applied "bjoerntm"'s patch for making the loading of group information less sensitive
      to white space, in order to prevent trouble loading files written by other tools.
    - Added optional autocompletion of author/editor last names in search field.
    - Changed entry fetcher system so all fetchers are accessed from a single side pane
      component with a selector.
    - Added INSPIRE fetcher by Sheer El-Showk.
    - Improved error handling when importing in specific format.
    - Prevented crash when calling invalid import format on startup.
    - Improved duplicate detection.
    - Added markers \filename and \filepath for ".begin.layout" and ".end.layout" files
      in order to output the name or full path of the bib file of the exported database.
    - Fixed possible array index exception in LastPage formatter.
    - Improved author/editor normalization in entry editor.
    - Added metadata extraction from text when PDFs are dragged into JabRef.
    - The filename pattern for renaming a file when dropping a PDF can now be
      configured at "Options"/"Preferences"/"Import"/"File name format pattern".
    - The defaults of the ImportDialog shown when PDFs are dragged into JabRef
      can now be configured at "Options"/"Preferences"/"Import". It is possible to
      override showing the ImportDialog.
    - An entry can be sent by a right click on an entry and select "Send as Email"
      (patch 3306271).
    - Added option to "copy BibTeX key and title" (patch 3370471).
    - The command for pushing to emacs can be configured now. New command for Emacs 23.
      New default for Windows: emacsclient.
    - Added export support for DIN1505 style (based on patch 1874662).
    - Added support for PostgreSQL import/export (patch 3368760 by Fred Stevens).
    - Added formatter "JournalAbbreviator" (patch 3013311 by Meigel).
    - RTFExport: Replaces ligatures `` and '' with RTF control sequences {\ldblquote} and {\rdblquote}.
      (patch 2905383 by Russell Almond).
    - Bugfix for NullPointerException in Biblatex mode (patch 3222388 by Matthias Erll).
    - ToggleButton added to GroupSelector to ease adding/removing references to/from groups
      (based on patch 3313564 updated by Andreas Schlicker).
    - Export filter "tablerefsandbib" updated to contain links to files and notes 
      (patch 2787096 by Thomas Arildsen).
    - "of" added to the list of skip words (patch 2781830).
    - Added cli-function for exporting entries filtered by a search term 
      (patch 1817093 by Silberer, Zirn)
    - Added highlighting in textarea for search text (patch 3117881 by Ben).
      Slightly modified to cope with words[]={""}, support for "BibTeX source" tab, and that
      "Clear" also clears the highlighting.
    - Added highlighting in preview area for search text (based on patch 3121914 by
      Maximilian Lengsfeld). 
    - Switched from PDFBox 0.7.3 to PDFBox 1.6.0.
2.7.2
    - Fixed bug that prevented search functions from working under Java 7.
2.7.1
    - Fixed problem with search function under Java 7.
    - Made Database properties dialog modal to prevent database from being closed
      while properties window is open.
    - Fixed error handling in custom import dialog when invalid jar files or class
      files are specified.
    - Added OR operator for conditional export formatting.
    - DocBook export format switched to 4.4 (based on patch 3313898).
    - Fixed bug that made the key generator combination [shorttitle:abbr] return
      only a single letter.
    - "of" added to the list of skip words (patch 2781830).
    - Bugfix for NullPointerException in Biblatex mode (patch 3222388 by Matthias Erll).
    - RTFExport: Replaces ligatures `` and '' with RTF control sequences {\ldblquote} and {\rdblquote}.
      (patch 2905383 by Russell Almond).
    - Fixed bug that made menu items for marking in specific colors invisible
      under Windows 7.
    - In case a new entry is added, this entry is highlighted and the editor is opened
      if configured in the settings (patch 3370466). The UI behavior of adding an entry
      at "new entry from plain text" is now similar to "new entry".
    - Fixed bug in focus handling that affected some actions.
    - Running JabRef under the Oracle JVM will no longer give a warning.
2.7
    - Medline importer now wraps multipart last names in braces.
    - RIS importer now handles multiple title fields by concatenation.
    - Disallowed "comment" as entry type name, since this conflicts with the BibTeX format.
    - Fixed handling of suffix name parts (Jr, etc.) in Medline importer.
    - Added optional second numeric argument to Authors formatter, which determines
      how many authors are shown if the maximum number is exceeded.
    - Added content selector for "review" field in entry editor.
    - Improved detection of file type when adding new link. Can now recognize double
      extensions such as ".ps.gz".
    - Improved autocompletion of author names. Added options to complete either in
      'Firstname Lastname' or 'Lastname, Firstname' formats, or in both.
    - Fixed bug in import function if no suitable import filter is found.
2.7 beta 2
    - Added support for MrdLib lookup or metadata extraction when PDFs are dragged into
      JabRef.
    - Added option under "External programs" for disabling the automatic opening of the
      Browse dialog when creating a new file link.
    - Fixed shortcut key collision. Shortcut for Import to new database is now Ctrl-Alt-I.
    - The "Open URL or DOI" action now uses URL links in the "file" field as fallback if
      no links are found in the "url" or "doi" fields.
    - Restricted remote listener port numbers to interval 1025-65535.
    - Added Japanese translation by Koji Yokota.
    - Added scrollbar to entry editor when it is too high to fit in its panel. Patch
      by Matthias Erll 
    - Made it possible to copy entries from the search dialog.    
    - Added proper error message when trying to search with invalid regular expression.
    - Added error dialog on startup if custom look and feel cannot be loaded.
    - Applied Alexander Hug's patch for correctly importing doi from ScienceDirect RIS files.
    - Removed potential NullPointerException in SearchExpressionTreeParser.
2.7 beta
    - Some improvements to MS Office export filter.
    - Introduced three choices for ensuring unique generated keys. The default one (marking
      with a, b, etc.), a modified one (marking with b, c, etc.) and always adding a letter
      (a, b, etc.).
    - Font and background colors are now customizable in the entry editor (Options ->
      Preferences -> Appearance).
    - Window title now includes the full path to the current file.
    - Entries can now be marked in a series of different colors. Automarking of imported
      entries is now done in separate color without affecting other marked entries.
    - Added new feature (Tools -> Scan database... -> Resolve duplicate BibTeX keys) to
      search for duplicate keys and offer to generate new keys to resolve the duplicates.
      Instead of being listed in a warning dialog after opening a bib file, duplicate keys
      now trigger a dialog asking whether the user wants to resolve the duplicates.
    - Added check that ensures that application doesn't quit while a large save operation
      is still in progress. Shows wait message with cancel button.
    - Added apostrophe (') as illegal character in BibTeX keys.
    - BibTeX strings that refer each other are now sorted correctly when saving bib file.
    - Fixed bug in merging external changes - file would still be reported as modified
      externally after merging changes.
    - Fixed bug in Move/rename file link feature that could cause the wrong link to be
      stored for certain directory structures.
    - Fixed bug: curly braces can now be used in arguments to formatters. 
    - Fixed lockup bug when generating key for entries with crossref fields.
    - BibTeX strings are now resolved before attempting to (un)abbreviate journal names.
    - Modified [shorttitle] and [veryshorttitle] key generator markers so they consider
      a hyphen a word boundary, and remove punctuation characters (keep only numbers and
      letters).
    - deprecate various export formatters with new Authors formatter, which provides flexible 
      formatting options.
2.6
    - Fixed IEEExplorer and ACM fetchers to adapt to web site changes.
    - Active preview (1 or 2) is now remembered.
    - Applied patch by Igor L. Chernyavsky. to prevent loss of entry selection after
      generating key.
    - Changed OpenDocument Spreadsheet export so the mimetype file is written correctly
      at the start of the zip file.
    - Fixed bug when importing preferences: custom export filters would not be updated
      after import.
    - Changed help page loading procedure so help pages can be loaded for plugin entry
      fetchers.
    - Made it possible to define customized entry types with either-or conditions on
      required fields, e.g. using a pseudo-field called "author/editor" will indicate
      that the entry requires either the "author" or the "editor" field set.
    - Fixed bug: entries of a customized type could be indicated as complete even if
      BibTeX key was not set.
    - Changed deletion process for some temporary files to avoid leftover files.
2.6b3
    - Added ScienceDirect entry fetcher that utilizes the BibSonomy scraper.
    - Changed non-native file dialog setting so files cannot be renamed. This prevents
      accidentally entering rename mode when trying to enter directory. Can be enabled
      again in Options -> Preferences -> Advanced.
    - Added new JStor fetcher that utilizes the BibSonomy scraper to obtain BibTeX data.
    - Fixed bug in CookieHandlerImpl.
    - Fixed bug; when dragging a file into JabRef and asking to move it to the file
      directory, warning will now be given if the destination file already exists. Patch
      by Alastair Mailer.
    - When dragging a file into JabRef and asking to copy or move it to the file directory,
      it is now possible to rename to an arbitrary name. Patch by Alastair Mailer.
    - Added "review" field to BibTeXML export.
    - Added Reset button to entry fetchers. Patch by Dennis Hartrampf and Ines Moosdorf.
    - Changed Microsoft Office XML export so "number" rather than "issue" is exported
      as <b:Issue>, which conforms with import format. 
    - Added confirmation dialog that allows saving without backup in cases when
      backup creation fails.
    - Fixed bug 2938562: using the move/rename feature on a file link could give an
      absolute link even if the file was put below the main file directory. 
    - Fixed bug 2931293: error generating key with [authorsAlpha] for short names.
    - When checking for external modifications, file size is now checked in addition
      to the time stamp.
    - Fixed handling of maximised state when shutting down and starting up JabRef.
      Patch by Igor L. Chernyavsky.
    - Fixed bug that prevented correct handling of DOS short file names. Patch
      by Igor L. Chernyavsky.
    - Added support for KOI8_R character set.
    - Removed DocumentPrinter class, using standard API functions instead. Patch by
      Tony Mancill.
    - Removed HightlightFilter class, using standard API functions instead. Patch by
      Tony Mancill.
    - Changed keyboard shortcut for IEEXplorer search to Alt-F8.
    - Disabled JStor search, which doesn't work due to API changes.
    - External file type manager now removes "." prefix in file type extension if the user
      has typed it that way.
    - Preview panel now defaults to preview layout 1 instead of 2. Switched default layouts.
    - Added IfPlural formatter by Russell Almond. The formatter outputs its first argument
      if the input field contains " and " and the second one otherwise.
    - Applied patch by Philipp Cordes and Björn Kahlert for improved handling of names by
      autocompleter. The patch also reorganizes the autocompleter classes.
    - Table will now scroll to keep the currently edited entry visible if an edit leads to
      the entry getting sorted to a different position.
    - Reworked author and editor handling in Docbook export. Added Docbook XML header.
    - Database will no longer be marked as changed after accepting external changes, unless one or
      more changes were not accepted before merging, and unless database was already marked as
      changed.
    - Fixed bug: undesired autocompletion when saving file.
    - Fixed bug: entry editor doesn't appear when new entry is added while a filtering search or
      group selection is active.
    - Fixed bug in writing of metadata on Windows. For certain metadata lengths newlines would be
      messed up after the metadata comment in a bib file.
    - Search dialog now automatically previews first hit, and hides preview if there are no hits. 
2.6b2
    - Added export formatter "Default" which takes a single argument. Outputs the string to format
      unchanged if it is non-empty, otherwise outputs the argument.
    - Added option under Options -> Preferences -> General for disabling the strict enforcing of
      correct BibTeX keys. Disabling this makes it possible to use e.g. umlaut characters in keys.
    - Modified launcher script for Windows installer to give higher heap size limit.
    - Improved autocompletion. All fields with autocompletion which have content selectors will now
      autocomplete on content selector values. For the "journal" field, the autocompleter will now
      additionally use entries from the current journal abbreviations list, and will also complete
      on the entire field up to the cursor rather than just looking at the last word only.
    - Added support for postformatter in Layout. The postformatter will be run after
      the formatters called from a layout.
    - Improved group autogeneration. Added option to generate groups based on author or editor
      last names. Autogenerated groups are now alphabetized.
    - Modified Endnote export filter so "--" gets converted to "-" in the "pages" field.
    - Changed keyword groups so they will match on whole words only. E.g. a keyword group for the
      keyword "can" will no longer match the keyword "scanner".
    - Improved entry type determination and author parsing for some varieties of CSA files.
    - Minor change to Harvard RTF export. Added space after "ed.", and added editor to output for
      inbook entries.
    - Set limit to the number of displayed characters in group names in groups tree in order to
      avoid group panel width problems.
    - Changed file link handling so all remote links classified as URL can be opened through
      the browser. Setting a different file type manually makes JabRef call a remote link using
      the handler application instead.
    - Modified Endnote/refer import filter to strip "doi:" from the %R field.
    - Modified HTML conversion so single newline is displayed in the preview (and HTML exports) as
      <br>, while multiple newlines are displayed as <p>.
    - Fixed bug: switching entry editor between entries of different type may result in switching
      of entry editor tabs.
    - Fixed bug: adding external file link leads to relative path from root directory if file
      directory is set to an empty string.
    - Fixed error message when a # in a BibTeX string prevents saving. No longer states that the
      problem is in an entry, but specifies that it is in a string.
    - Fixed bug: ODS export doesn't resolve BibTeX strings.
    - Fixed bug: content selector for "editor" field uses "," instead of " and " as delimiter.
    - Fixed bug: editing source doesn't allow change of entry type.
    - RTFChars formatter now converts --- to \emdash and -- to \endash.

2.6b
    - Added pages information to several entry types in Endnote export.
    - Modified LastPage formatter so it returns the number when only the number of pages is given.
    - Modified search algorithms so LaTeX commands are removed before search. For instance, this
      means that the value "test \textit{case}" now matches the search string "test case".
    - Changed default table font family to "SansSerif".
    - Can now create lock file while writing a bib file. The lock file is checked before
      saving, and before scanning an externally changed file, in order to avoid reading an
      unfinished file.
    - Added support for dragging a file link from the file column to another application.
    - Added toolbar button and shortcut (Alt-F) in entry editor for autosetting file links.
    - Improved ISI import filter so DOI information is included.
    - Fixed bug: metadata changes would not be detected as external changes to a database.
    - Fixed bug: when accepting external changes and not saving before new changes are
      detected, the previously accepted changes would also be listed.
    - Fixed bug in Scifinder import where an empty Inventor field could overwrite the
      author field.
    - Fixed bug in autocompleter. Current suggested completion would be added to the field
      if the user closed the entry editor or mouse clicked on another field.
    - Fixed problem with exporting to some MySql versions. Patch by François Dorin. 
    - Fixed bug in handling of LaTeX character sequences - now sequences with = as command
      character (e.g. "\={A}") are recognized.
    - Fixed bug: gray out / hide setting in groups panel is overridden on startup
      by search mode selection. Added separate prefs key for the groups setting.
      Fix suggested by Igor L. Chernyavsky.
    - Fixed bug: cookie manager installed by Download button in file field editor throws
      an exception when trying to fetch from Medline.
    - Fixed bug: temporary files don't get deleted on shutdown.
    - Disabled table column reordering in import inspection window, since a user reported
      problems when using this.
    - Changed years from 2008 to 2009 in splash image.
2.5
    - Modified export layout procedure so missing formatters can be reported in the error
      output. Export now succeeds with warnings added where formatters are missing.
    - Conditional blocks (\begin{field}...\end{field}) in layout files can now be given a
      semicolon-separated list of fields as argument. All fields must then be set for output
      to be given.
    - Changed RIS import so multiple abstract fields in an entry are concatenated.
    - Added quoting of some special characters in SQL export, based on Kyle Crabtree's patch.
    - Fixed bug in MS Office 2007 XML export - editor names missing.
    - Fixed bug in plugin manager that prevented the "Download plugin" button from working.
    - Fixed bug in plugin manager routine that checks for installed versions of a plugin.
    - Fixed bug in startup that could show warnings multiple times when loading
      from autosave files.
2.5b2
    - Plugin manager now handles plugin versions correctly based on the version number in their
      plugin.xml file.
    - Added formatter "Number" that outputs a sequence number for the current entry in the current
      export operation. This formatter can be used to produce a numbered list of entries.
    - Added autosave feature.
    - Fixed bug in file link handling in BibTeXML export.
    - Improved handling of patents in Scifinder import.
2.5b
    - Added Simplified Chinese translation.
    - Added simple plugin manager.
    - Added ~/.jabref/plugins as user-specific plugin directory.
    - Added \r marker to WrapFileLinks formatter that outputs file links without expanding
      relative links.
    - Added [authorsAlpha] key marker that formats authors according to the "alpha" BibTeX style.
      Patch submitted by Oliver Kopp.
    - Table sort order set by clicking and Ctrl-clicking table columns is now immediately set
      as default sort order in preferences.
    - Changed LyX pipe setting so it works whether ".in" is included or omitted.
    - Modified ISI importer so the words "of", "and" and "the" will not be capitalized in the title,
      journal or publisher fields.
    - When adding new local file link, browse dialog now appears immediately when opening file link
      editor, saving one mouse click.
    - Added "Remove all broken links" option in the resolver dialog for broken links when
      synchronizing file links.
    - Added rename option to Set/clear field dialog, to move contents from one field to another.
    - Added Back and Forward actions, for switching between recently edited BibTeX entries.
    - Added option under "Entry table" to designate fields as numeric for sorting purposes.
    - Added possibility for custom export filters to define their own name formatters.
      This is done by adding a file named "<filtername>.formatters". This file defines
      one formatter on each line, with each line containing the name of the formatter and
      the formatter definition, separated by a colon (:).
    - Added menu items for increasing/decreasing table font size, with shortcut keys Ctrl-plus and
      Ctrl-minus.
    - Added options to automatically mark entries imported into an existing database, and to unmark
      previously marked entries when importing.
    - Added ":(x)" modifier to key generator, specifying that the arbitrary string x
      should be used as a fallback value if the value returned by the field marker is empty.
    - Added ":upper" modifier to key generator, to force uppercase for a field marker.
    - Added buttons in External programs tab in Preferences for modifying settings for
      "Push to"-features, and removed obsolete fields.
    - Added support for DOI field in Endnote importer.
    - Added support for language and publication status fields in Medline import (publication status
      stored in "medline-pst" field).
    - Enabled cookie handling for downloading full-text articles.
    - Improved handling of invalid BibTeX keys containing white space. Parser will now try to
      piece together the key and avoid disturbing the continued parsing. Patch submitted by
      Stephan Lau.
    - Cosmetic change to the entry type label to the left in the entry editor.
    - Changed name handling so a single-entry name without a capital initial letter, such as
      "unknown", will be treated as a solitary last name rather than a von particle.
    - Changed table selection coloring so entries that are grayed out or marked can be
      distinguished from normal entries when selected.
    - Changed handling of "affiliation" in Medline import - now makes sure to escape
      # characters before storing.
    - Modified ACM portal fetcher due to web site changes.
    - Improvements to IEEEXplore fetcher - better handling of month and page fields.
    - Changed behaviour of source panel when an entry contains imbalanced # characters -
      the panel can now show the entry in its invalid form, allowing the user to fix the problem.
    - Improved handling of PDF files without XMP metadata - other metadata will now be retained.
      Patch submitted by Felix Langner.
    - Fixed bug in parsing file field - double spaces in file names would be reduced to single
      spaces, breaking the file link. Fix submitted by Uwe Kuehn.
    - Fixed NullPointerException when downloading external file and file directory is undefined.
    - Fixed bug in HTMLConverter.
    - Fixed NullPointerException in key generator for incomplete names.
    - Fixed bug in removing custom export filters.
    - Fixed bug 2225371: restart is no longer required after adding a new custom export filter. 
    - Fixed bug in "Move/rename file" feature in file field editor with regard to undefined
      file directory.
    - Fixed bug in Ris importer.
    - Fixed NullPointerException in Endnote importer.
2.4.2
    - Added missing layout formatters FirstPage and LastPage.
    - Fixed a bug regarding ParamLayoutFormatter loaded from plugin.
    - Fixed crash during initalization of journal abbreviation list.
    - Added option to have JabRef search for external file when "Open file" function is chosen
      for an entry without any linked files. This is similar to what was always done in
      JabRef 2.3.1 and earlier. 
    - Improved regular expression file search, so the regular expression can contain field
      markers as used for BibTeX key generation in addition to just regular fields. It is
      no longer possible to call arbitrary layout formatters, but the modifiers "upper",
      "lower" and "abbr" (for case conversion and abbreviation) can be used.
    - Ris importer now imports PB as "school" instead of "publisher" for THES entries.
    - Fixed bug 2157664: Current edit is now treated as an undoable edit in itself.
2.4.1
    - Fixed bug: layout formatter arguments were not set when using a ParamLayoutFormatter
      loaded from plugin.
    - Fixed bug: when abbreviating first names, for authors with first names connected
      with "-", only the first letter is shown.
    - Enhanced ExportFormatTemplate plugins with an optional property "encoding" which
      overrides the default encoding with the given one.
    - Fixed menu colors under Windows Vista.
    - Fixed bug 2137771: Missing file extension when downloading.
    - Fixed bug 2105329: Ensure that newly added entry is visible in table.
    - Fixed bug 1908222: Preference "Fit table horizontally on screen" doesn't work
    - Fixed bug 2119059: Handling of the A1 tag in the RIS format.
    - Added missing help file for ACM digital library fetcher.
    - Added option for whether to use IEEE LaTeX journal abbreviation list.
    - Added tooltip to menu items in push-to-application popup menu.
2.4
    - Added mappings for some special characters that need to be sanitized when generating
      BibTeX keys.
    - Added ACM Digital Library fetcher by Aaron Chen.
    - Added new entry types (conference, patent, standard, electronic).
    - Improvements to IEEEXplore fetcher.
    - Added explanatory text to indicate that "ps" and "pdf" files are legacy features.
    - Fixed unexpected behaviour of "Open PDF or PS" menu item - now looks in "file" field,
      and does not launch search for external files.
    - Fixed bug 1827568: 'Save database' might not store current edit in entry editor.
    - Fixed bug 2027944: updating custom export definitions requires restart.
2.4b2
    - Opening external files on Linux now uses "xdg-open" as application if no other is specified
      for the file type. xdg-open should be available to call the appropriate application according
      to the user's settings on all freedesktop compliant Linux distributions.
    - Download external file now attempts to determine file type based on MIME type, using
      file extension as fallback.
    - Changed the way names are handled under autocompletion. Last and first names are
      now indexed separately.
    - A table column can now be set up with fallback fields used if the main field is
      empty. Fallback fields are set in Options -> Preferences -> Main table columns by
      setting a column to "field1/field2/...". The fields will be checked in succession
      until a non-empty value has been found or al fields have been checked. For instance,
      specifying "author/editor" will result in a column displaying the author field where,
      set, and the editor field for entries with an empty author field.
    - Added special handling of autocompletion for the "crossref" field - now indexes
      words from the BibTeX key field instead of the "crossref" field. Added crossref
      to the default fields using autocompletion.
    - Added menu item and shortcut (ctrl shift E) to shift focus to the entry table.
    - Main window now remembers maximisation state from last time.
    - Improved SQL export feature so the complete information about groups, strings and preamble
      is included. Added SQL import feature supporting the same database schema.
    - Added new implementation of regular expression file search that can handler multiple files
      and file types. Added regexp search as a third option for autolink feature.
    - Added support for BibO RDF format, contributed by Egon Willighagen.
    - Fixed bug in autocompletion; continuing writing the suggested word after cycling
      through alternatives would give wrong result in editor.
    - Fixed bug where selection would jump back if an entry of different type was selected
      by mouse click while editing a field of the current entry.
    - Fixed missing name formatting in search dialog. Now uses same formatting as main table.
2.4b
    - Added Export to SQL database feature. Supports MySQL.
    - Added "protection" flag in Database properties. When this flag is set, JabRef will
      refuse to save the database when the file has been externally modified, until the
      changes have been reviewed and partly or completely accepted.
    - Fixed bug where the external update notification in the side pane would remain
      even if the referred database was closed.
    - Added two new search modes - display search results in a dialog, and global search.
    - Support for fetching from the command line using --fetch (contributed by 
      Jan F. Boldt and David Kaltschmidt).
    - Support for fetching from Spires (contributed by Fedor Bezrukov).
    - Support for fetching from JSTOR (contributed by Tobias Langner, Juliane 
      Doege, Sebastian de Hoog and Christoph Jacob)
    - Added context menu for file list editor with options to move/rename linked file
      as well as to automatically move the file to file directory and optionally rename
      after BibTeX key.
	- JabRef can now be extended by plugins (using the Java Plugin Framework 
	  JPF as the underlying technology). Currently extension points exist for:
		- ImportFormat
		- ExportFormat based on Templates
		- ExportFormat based on IExportFormat (contributed by Kariem Hussein)
		- LayoutFormatter
		- EntryFetcher
		- PushToApplication
	  JabRef uses JPFCodeGenerator (which was written just for JabRef) to
	  generate helper classes for making JPF easier. Current version used: 0.4
	  http://forge.spline.inf.fu-berlin.de/projects/jpfcodegen/
	- Print warnings if insufficient Java version is used or if JRE is not from Sun.
	- Memory Stick Mode: JabRef automatically loads configuration settings from 
	  jabref.xml and also writes them there if enabled.
	- Improved handling of crossrefs. Fields are now resolved in preview and export.
	- Updated dependencies, now using: JempBox-0.2
	- Improved handling of ArXiv URIs.
	- Changed default preference value: now using import inspection dialog also
	  when just a single entry is imported.
	- Parsing of field lists for non-wrappable fields and fields for which to automatically
	  add braces around capitals now ignores whitespace between entries.
	- [ 1620792 ] Fixed: JabRef randomly hangs during Medline fetch
	- [ 1738920 ] Fixed: Windows Position in Multi-Monitor environment
	- [ 1795355 ] Fixed: LatexFieldFormatter omits "{" on beginning of optional field
	- [ 1297576 ] New feature: Printing of entry preview (use right-click menu)
	- [ 1717849 ] Fixed: Bug in aux import (contributed by Kai Eckert)
    - [ 1749613 ] Fixed: About translation
    - [ 1709449 ] Fixed: Clicking a DOI from context menu fails
    - [ 1869331 ] Fixed: Uninstall after silent install removes Windows start menu
    - [ 1723219 ] Fixed: Strange message (LyX) while installing
2.3
    - Added handling of unknown file types when synchronizing the file field.
    - Changed the way customized external file types are stored. Types are now stored in a
      way analogous to a diff from the default types. This allows default types added in later
      versions to appear immediately, even if the user has customized the list.
    - Moved file preferences from General tab to new File tab.
    - Reduced horizontal size of preferences dialog.
    - Fixed handling of quotes when using the "abbr" modifier for key generator (Debian bug
      #448917).
    - Download file procedure now strips query string in order to find correct file extension
      (Debian bug #448027).    
2.3b3
    - Export formats that output the character encoding now use common names for encodings
      instead of Java-specific names.
    - Added "Open" button in external link dialog box to test or use the link.
    - Added formatter WrapFileLinks which iterates over file links, producing a formatted
      string for each containing any desired information about the file link.
    - Applied Fedor Bezrukov patch (setting User-Agent in URLDownload to solve ArXiv problem).
    - Applied Aaron Chen's patch for fixing bugs in IEEExplore fetcher.
    - Applied Edward Valeev's patch for handling article numbers replacing pages in Refer/Endnote
      import.
    - Added toolbar button to entry editor for writing XMP-metadata.
    - Added paste and drag & drop support to file list editor.
    - Added "authorLast" and "editorLast" markers for using last author's last name in BibTeX keys.
    - Added support for file field in Write XMP action.
    - Numeric fields (year, volume, number, pmid, citeseercitationcount) are now sorted as numbers
      when possible.
    - Improvements to the Ovid import filter.
    - Modified AuthorLastFirstAbbreviator and AuthorAbbreviator to accept names in both last-first
      and first-first format, but always return in last-first format. These two formatters are
      identical.
    - [ 1648789 ] Fixed: Problem on writing XMP when option to leave out some fields was active.
    - [ 1561990 ] Fixed: Exporting to WinEdt - apostrophe.
    - Fixed bug in entry editor: source panel edits were not properly stored when clicking a
      different entry in the main table.
    - Fixed problem with "Synchronize file links" not honouring database specific file directory.
    - Fixed problem with file type selection in external file link editor not being up-to-date.
    - Fixed problem with wrong enable/disable behaviour of Clear search button when switching
      between tabs.
    - Fixed argument parsing in AbstractParamLayoutFormatter so \t and \n can be used for
      tabs and newlines.
2.3b2
	- Added % at start of signature text in BibTeX output. Parser now reads both
	  old and new style.
    - When user chooses to save to an existing file, and answers that the file should not be
      overwritten, a new file dialog now appears instead of the operation cancelling.
    - Removed antialias setting for main table, because it interferes with proper rendering
      on LCDs when running under JRE 6. Removed non-optional antialias settings for entry
      editor for the same reason.
    - Changed external link handling so remote (http) links can be sent to the external
      application. Applications like Evince and Gimp can open remote links.
    - Replaced Simle HTML export filter with improved version by Mark Schenk.
    - Introduced ParamLayoutFormatter interface for layout formatters that can take an
      argument by the following syntax: \format[MyFormatter(argument)]{\field}
      Implementing classes contain a setArgument(String) method that receives the argument
      (if any) before the format() method is called.
    - Timestamp and owner fields are now set also when appending a bib file, and new options
      have been introduced to control whether imported/appended/pasted entries should have
      these fields overwritten if already set.
    - Added operations for adding file links in import inspection window, and made file
      and URL icons in the table clickable.
    - Removed PDF and PS columns and operations in import inspection window (replaced by
      operations on the "file" field).
    - File field column in main table now shows file type icon instead of generic icon.
    - Modified Endnote export to take "file" field into account, and to resolve full
      paths to PDF files.
    - Added "Auto" button to automatically set "owner" field to the default username.
    - Added \encoding tag for begin/end layouts in export filters to print the name of the
      character encoding used for the export. The tag is not available in entry layouts.
    - Added \% as a supported LaTeX command, producing '%'.
    - Fixed bug in HTMLChars: commands like {\aa} and {\o} were not processed properly, even
      though defined in Globals.HTMLCHARS.
    - Fixed bug that made it possible to accidentally close database without saving, when error
      occurs during the save operation.
2.3b
	- Added MIS Quarterly export format.
	- Added support for COPAC file format.
	- Added RemoveTilde LayoutFormatter to deal with Bibtex non-breakable spaces.
	- Added autocompletion feature for author/editors and other fields.
	- Added feature to save all open databases.
	- Added support for pushing citations to Vim when Vim server is enabled.
	- Added missing option for specifying the path to LEd.exe.
	- Added -s/--nosplash command line option for disabling the splash screen.
	- Added new field marker [auth.etal] for key generation.
	- Added support in XMP metadata handling for bibtex string resolution.
	- When opening databases, already open files are now skipped.
	- Option to use native instead of Swing file dialogs is now available on all OSes.
	- Synchronize external links now searches entire database, not selected entries.
	- Medline import now adds <Affiliation> information into the "institution" field.
	- Improved handling of external links. The 'file' field can now specify a list
	  of external links, and arbitrary file types are supported. Old-style PDF and
	  PS links can be moved automatically into the 'file' field.
	- Fixed minor bug in importing preferences. General fields for entry editors are
	  now updated without restarting JabRef.
	- Fixed bug in RIS and Refer/Endnote imports. Entries with editors but no authors
	  are now imported properly.
	- Fixed missing export formatter AuthorFirstFirstCommas.
	- Fixed minor bug in Harvard export with missing space between year and title.
	- Fixed bug that caused lockup when connection to IEEExplore fails.
	- Fixed wrong dependency in OAI2/ArXiv Fetcher.
	- Fixed problem with foreign characters in OAI2/ArXiv Fetcher.
	- Fixed problem with key generation in OAI2/ArXiv Fetcher.
	- Fixed bug in duplicate search that made misc entries never get
	  detected as duplicates.
	- Fixed bug in XMP reimport from DublinCore related to month strings.
2.2  	- Added progress bar to indicate progress when synchronizing PS/PDF links.
        - Option to autogenerate key for imported entries now also affects entries imported
          without using the import inspection window.
        - Modified quick jump behaviour so sequences of letters can be found. Timeout or
          ESC resets the search.
        - Width of side pane is now remembered.
        - Improved XMP support:
          - JabRef now reads and write DublinCore and Legacy Document Properties
            Caution needs to be used though since, JabRef does overwrite existing values.
          - XMP privacy filter can be used to prevent sensitive fields to be exported.
        - Support for OAI2 identifiers with subcategories, e.g. math.RA/0601001
        - Fixed bug that made explicit groups appear empty after updating group tree from external
          change.
        - New windows installer thanks to Uwe St�hr.
        - [ 1641247 ] Fixed: No update of preview after generating bibtex key
        - [ 1631548 ] Fixed: Absolute paths should be stored for last open files.
        - [ 1598777 ] Fixed: Month sorting
        - [ 1570570 ] New Feature: Deselect all duplicates on import
        - [ 1574773 ] Fixed: sanitizeUrl() breaks ftp:// and file:///
        - [ 1609991 ] Fixed: Silverplatter Import: Publisher and Year confused
        - [ 1608391 ] Fixed: Medline Search Editbox size gets to big
2.2b2   - Redesigned export functions to simplify GUI and provide "Export selected
          entries" functionality. Export filter is now chosen using the file type
          dropdown menu in the file dialog.
        - Fixed bug that caused UnsupportedEncodingException on Windows when saving.
        - Added warning dialog when exporting failed.
        - Added fix for exporting special chars in RTF like ���...
        - Added NameFormat LayoutFormatter based on Bibtex method name.format$
        - Added Fetch from ArXiv.org to Web Search
          [ 1587342 ] Quering ArXiv (and any OAI2 Repository)
        - [ 1594123 ] Fixed: Failure to import big numbers in Bibtex
        - [ 1594169 ] Fixed: Entry editor navigation between panels faulty
        - [ 1588028 ] Fixed: Export HTML table has relative DOI URL
        - [ 1601651 ] Fixed: PDF subdirectory - missing first character
2.2b    - Added Mark Schenk's advanced HTML export filter.
        - Added options to copy/move/link to dragged linkable file (pdf, ps, etc.).
        - Removed unnecessary output text when scanning for external file changes.
        - Changed layout of entry editor to solve problem with collapsing text fields.
        - Added first version of support for XMP-metadata in PDFs.
          - "Import into..."
          - Integrate with copy/move/link.
          - Added option to write all/selected PDFs in database
        - Added tooltips to database tabs showing the file's full path.
        - Added function for setting or clearing specific fields in selected or
          all entries.
        - Setting a relative PDF/PS path in Database Properties now makes JabRef
          look for the directory relative to the bib file's location.
        - Removed Oxford comma from AuthorList...Comma-LayoutFormatters.
        - Added LayoutFormatters that print the Oxford comma.
        - Added missing space between abbreviated author first names:
          William Andrew Paul => W. A. Paul (used to be W.A. Paul)
        - Added LayoutFormatter for HTML paragraphs.
        - Changing Database Properties now causes the database to be marked as changed.
        - Improved simple search. Words are now treated as separate search terms,
          and phrases can be indicated with "double quotes".
        - When a letter key is pressed in the table, the first entry starting with the
          same letter (in the current sort column) is selected.
        - Bib files dragged into JabRef now appear in the Recent files menu.
        - Fixed bug in import dialog.
        - Better support for ISI files in general (should basically be better than INSPEC) including IEEE parsing.
        - Added regular expression search for auto-linking. Search is now more flexible by default.
        - Search operation also now search relative to the JabRef directory.
        - General improvements in Inspec ISI handling.
        - New LayoutFormatter: AuthorOrgSci - first author is in "last, first"
          all others in "first last". First names are abbreviated.
        - New LayoutFormatter: NoSpaceBetweenAbbreviations - spaces between multiple
          abbreviated first names are removed.
        - Improved PDF link resolver to produce proper URIs.                                                 s
        - [ 1503956 ] Fixed: Help text instead of Help icon.
        - [ 1542552 ] Fixed: Wrong author import from ISI file.
        - [ 1534537 ] Fixed: resize groups interface
        - [ 1465610 ] Fixed: (Double-)Names containing hyphen (-) not handled correctly
        - [ 1436014 ] Fixed: No comma added to separate keywords
		- [ 1548875 ] Fixed: download pdf produces unsupported filename
		- [ 1545601 ] Fixed: downloading pdf corrupts pdf field text
        - [ 1285977 ] Fixed: Impossible to properly sort a numeric field
	    - [ 1535044 ] Fixed: Month sorting
        - [ 1540646 ] Fixed: Default sort order: bibtexkey
        - [ 1553552 ] Fixed: Not properly detecting changes to flag as changed
2.1     - Added capability to drag files and WWW links into JabRef. BibTeX files will be
          opened normally, other files imported, and WWW links downloaded and imported.
        - The -v command line option now makes the application only print version number
          and quit immediately.
        - Duplicates within a set of imported entries are now found and shown in the
          import inspection window.
        - Mac users can now choose between native and Swing file chooser under
          Preferences -> Advanced.
        - Fixed missing duplicate warning when importing without import inspection window.
        - Fixed error in ISI import which allowed empty fields to be set, causing errors
          when saving and reloading entries.
        - Fixed missing time and owner stamps when importing entries (only in 2.1b/2.1b2).
        - Fixed erroneous updates in entry editor if user switches to a different entry
          while downloading PDF/PS file.
        - Fixed bug (only in 2.1b2) in calling file open/save dialog on Mac OS X.
        - Fixed bug that made duplicate resolver dialog pop under import inspection dialog.
        - Fixed bug in windows-installer which prevented running JabRef from the
          command-line with arguments.
        - Added windows-installer-option to associate JabRef with .bib files.
2.1b2   - Added option to toggle floating of marked entries to the top of the table.
        - Added option to open, append and import multiple BibTeX files.
        - Improved support for LaTeX special characters in HTML and RTF representations.
        - Improved generation of subdatabase from AUX file. Crossreferenced entries are
          now included automatically.
        - Fixed bug that made entry selection get lost when an edit modifies the entry's
          position in the main table.
        - Fixed bug in BibTeXML export (entry type name missing in tag).
        - Fixed name handling in (non-compliant) Endnote files giving all author names
          on the same line.
        - Fixed problem with keyword handling in Medline import.
        - Fixed (harmless) NullPointerException when medline fetch is cancelled.
        - Fixed bug in parser that made {"} illegal in fields quoted with ".
2.1b    - Known issue: font sizes cannot be changed, but should follow OS settings on
          Windows and Mac.
        - Known issue: some HTML may be handled inappropriately when downloading from
          IEEEXplore.
        - Changed Paste function so timestamp and owner fields are updated.
        - Added "Other" item to the "New entry ..." menu.
        - Changed sorting order so marked entries are displayed at the top of the table.
        - Added IEEEXplore search and download feature.
        - Added option to store entries in their original order. Unsorted table view now
          shows entries in their original order.
        - Added option to autogenerate keys for entries with missing keys before each save.
        - Improved handling of external URLs to prevent problems with special characters.
        - Medline and Endnote imports no longer automatically add curly braces around capital
          letters in title.
        - Float search now scrolls table to the top.
        - Fixed lockup problem in preview with uneven number of # characters in fields.
        - Fixed problem with default content selector fields reappearing after removal.
        - Fixed problem with unsupported character encodings being selectable and causing
          unreported save errors.
        - Fixed bug that blocked last line in table columns setup from being removed.
        - Fixed missing export formats from command line.
        - Fixed bug that made Review tab impossible to remove from entry editor.
        - Fixed bug in Medline XML import that assigned wrong PMID for some entries.
        - Fixed bug in custom export that collapsed sequences of two or more backslashes
          into a single backslash in output.
        - Fixed bug (misspelled formatter name) in Harvard RTF export.
2.0.1:	- Fixed bug that made a hidden entry editor under some circumstances store a
	      field value to the wrong entry.
	    - Fixed synchronization bug that made the opening of a new database sometimes fail.
	    - Fixed bug in setting external journal lists when no personal list is set.
2.0:    - Changed sorting selection interface for main table for more intuitive
          operation.
        - Made import operation update "working directory".
        - Removed hard-coded author/editor name rearrangement in OpenOffice and
          OpenDocument exports.
        - Fixed hangup when parsing RIS files from Nature.
        - Fixed NullPointerException when generating database from AUX file on Mac OS X.
        - Fixed bug in routine for adding braces around capital letters.
        - Fixed bug in switching preview layouts.
        - Fixed bug in link handling in entry preview.
2.0b2:  - Changed field order in OpenDocument export to comply with bibliography requirement.
        - Added support for inserting citations into Emacs using gnuserv/gnuclient.
        - Added option to set a regular expression replace operation on generated bibtex keys.
        - Added support for custom importers inside a jar file.
        - Fixed bug in opening URLs containing '&' on Windows.
2.0b:   - Added a system for registering custom import formats in the form of Java classes.
        - Added export option for OpenDocument spreadsheet.
        - Added new options for name formatting in main table.
        - Added REPEC-NEP import filter.
        - Added option for non-field parameters for export formatters. If the parameters does not start with the
          backslash character, it will be passed unchanged to the formatter in place of any field value.
        - Added export formatter CurrentDate, which returns the current date, and takes a format string as
          parameter.
        - Added customization of table colors, accessible from Tools -> Preferences -> Entry table.
        - Added new Appearance tab to preferences dialog to gather appearance related options.
        - Added toggling of abbreviated and full journal names. The list of journals is realized as
           an external file, but editable from a Manage Journal Abbreviations panel. Secondary lists can also
           be linked, but not edited. There is a download option to quickly get a list available on the internet,
           and we will provide one or more lists for download from the SourceForge web server.
        - Added functionality for new JabRef instances to detect a running instance, and send
          command line parameters to the running instance for processing.
        - Added handling of HTML links in preview panel.
        - Added confirmation dialog when database is saved and the chosen encoding doesn't support all characters.
          Gives options to save, cancel or try a different encoding.
        - The encoding used when opening a database is now remembered, and used when database is stored.
        - Added review field for research comments, paper reviews, etc.
        - Added option to disable wrapping for certain fields. Wrapping of pdf, ps, doi and url is disabled by
          default.
        - Antialiasing option now affects entry editor text fields as well as table text.
        - Changed to monospaced font in source editor field.
        - Removed option to put double braces around BibTeX fields, but retained option to remove double braces
          when loading. Added option to put braces around capital letters of a chosen set of fields.
        - Improved Ovid import.
        - Fixed problem with ordering of BibTeX strings that are referred to by other strings.
        - Fixed problem with loading 16-bit encoded bib files with 8-bit encoding as default, and vice versa.
        - Fixed multiplying authors bug when author/editor field appears both in Required and Optional tabs.
        - Fixed startup freeze when trying to load certain malformed bib files.
        - Fixed bug related to multi-line fields in RIS import.
        - Fixed bug related to looking up a fully qualified DOI
        - Included review field to preview panel 1, which shows the abstract
        - Fixed bug where booktitle field was not displayed in preview
          for conference proceedings, similar to journal field
        - By default preserve capitalization on the following fields: title;journal;booktitle;review;abstract
1.8.1:  - Added automatic timestamp with configurable format for entries.
        - Added new key generator modifier ":abbr" to abbreviate field contents.
        - Added Help button in Preferences -> Entry preview
        - Added Big5, Big5_HKSCS and GBK encodings for Chinese.
        - Improved marking feature. Username is now used for marking, so different users can mark
          entries separately without interference.
        - Improved handling of names such as "Firstname de la Lastname jr.", with different handling
          for presentation and sorting purposes. Key generation now should always use the genuine last
          name, and not produce keys like "de2001".
        - Removed duplicate warning from inspection dialog for non-selected entries.
        - Fixed setting of sheet name in OpenOffice.org Calc export.
        - Fixed bug that prevented PDF/PS opening by F4 from automatically finding files in
          subdirectories below the main PDF/PS dir.
        - Fixed BibTeX parser bug that made it choke on short comment strings.
        - Fixed bug that made regexp search fail for fields containing newline characters.
        - Fixed platform-dependent handling of newline characters.
        - Fixed bug that prevented command line import with explicit format.
        - Fixed bug that made it impossible to disable table antialiasing.
        - Fixed AuthorAndsCommaReplacer.
1.8:    - Search panel now starts visible if it was visible at last shutdown.
        - Added option to disable import inspection window when only one entry is being imported.
        - Fixed parser bug that caused problems for bib files containing extra characters after the
          last entry.
        - Fixed missing month in JStor import.
	    - Fixed some bugs in "new from plain-text" wizard
1.8b2:  - Changed handling of external updates so the notification is suppressed when there are
          no actual changes.
        - Changed autodetecting import so BibTeX files are handled more similarly to other formats.
        - Enabled sorting by icon columns.
        - Added option to remove BibTeX source panel from entry editor.
        - Added command line option to not load any files at startup. Will override any autoloading
          or other command line options that normally load or import files.
        - Added handling of duplicates to import inspection window.
        - Made entry preview be updated whenever the selection is expanded by one row, to make
          it more useful while selecting a set of entries.
        - Changed BibTeX field parsing to avoid inserting line breaks at wrong places.
        - Improved handling of page numbers in Medline import.
        - Fixed import of file links when importing SixPack files.
        - Fixed bug that prevented closing of search interface when no databases are open.
        - Fixed OpenOffice Calc export to be compatible with OpenOffice.org 2.0 beta.
        - Fixed bugs in Refer/Endnote import filter.
        - Fixed bug that caused changes to be lost in some cases when the same field is present
          in multiple entry editor tabs.
        - Fixed bug that prevented command line autodetecting import from working with BibTeX files.
        - Fixed minor bug in routine for removing double braces.
1.8b:   - Added option to store bib file with double braces.
        - Follow @input tags in aux files to indicate nested aux files for
          generating subdatabases.
        - Improved wrapping and formatting of bib files, to preserve paragraph separator (empty line).
        - Added test buttons for customization of preview layouts.
        - Added inspection dialog for previewing and generating keys for imported entries,
          and deciding which ones to keep and discard. The dialog allows inspection during long import
          processes such as Medline search.
        - Restructured layout to use a common side pane with all tabs.
        - Added import filter for Cambridge Scientific Abstracts (CSA) format.
        - Added PS directory with similar options as PDF.
	    - Added [authshort] and [edtrshort] key field markers. Patch submitted by
	      Kolja Brix.
        - Made the program remember preview enable setting.
        - Improved handling of illegal regular expressions in search.
        - Removed options to search only Required, Optional and/or General fields,
          in order to simplify search interface.
        - Changed keys for Next and Previous tab to CTRL-PGDN and CTRL-PGUP to match shortcuts in a
          certain popular web browser.
        - Minor change to Preferences -> Table columns to enable insertion of column in position 2.
        - Fixed parser bug that caused problems for files with >10000 entries.
        - Fixed bug in entry editor that caused the source edit panel to remove marking from entries.
        - Fixed export bug that made "\begin" tags fail if encountered immediately after an "\end" tag.
        - Fixed export bug that made whitespace disappear after empty field values.
        - Fixed ISI import bug that handled SO fields with line breaks wrong.
        - Fixed bug occuring when choosing not to import duplicate imported entry.
        - Fixed problem with detecting popup trigger on Mac OSX with one button mouse.
        - Fixed erroneous relative paths for PDF files when PDF directory is not set.
        - Fixed entry preview to resolve string references.
1.7.1   - Removed unnecessary stack traces when opening external viewer.
        - Fixed bug that made Ctrl-E destroy current edit in entry editor.
        - Fixed problem when copying modified BibTeX key gave old value.
        - Fixed missing 'booktitle' import in CONF entries in RIS import.
        - Fixed bug that made group tree disappear for certain keyword expressions.
        - Fixed bug that made standard BibTeX fields be saved without line wrapping.
1.7     - When fetching from Medline or CiteSeer, fetched entry is now opened in editor.
        - Added French translations of help files.
        - Added color highlighting of focused text field in entry editor.
        - Added option in context menu of entry editor for changing capitalization
              of field contents.
            - Added name conversion "Smith, RA" -> "Smith, R. A." to Medline import.
            - Fixed bug that left some search settings items disabled when they shouldn't be.
        - Fixed bug that caused requirement for restart to register change in default
          key pattern.
        - Fixed bug that caused crash some times after adding/removing field content selectors.
        - Fixed bug in recognizing custom entry types when reading bib files.
        - Fixed bug that allowed a deleted entry to stay visible in the entry editor.
1.7b2:  - Made side pane resizable.
        - Replaced entry customization dialog with improved interface.
        - Added standard entry type "conference", similar to "inproceedings".
        - Added default key pattern to avoid the need to set similar patterns manually.
        - Added line wrapping to metadata in saved .bib file to avoid long lines.
        - Added "bibtexkey" as implicit fourth sort criterion, to minimize problem with almost
          similar entries swapping places.
        - Added OpenOffice.org Calc export filter that exports spreadsheet compatible with the
          OpenOffice.org bibliography feature.
        - Added a couple of previously unsupported publication types in SciFinder.
        - Added extra shortcuts CTRL-+ and CTRL-- for switching tabs in entry editor, since
          original shortcuts CTRL[-SHIFT]-TAB is used by some window managers.
        - Updated Endnote export filter.
        - Fixed focus and key binding problems for switching tabs/entries in entry editor
        - Fixed bug that prevented required fields tab from appearing for entries with only bibtex key
          as required field.
        - Fixed bug that prevented the user from changing the default encoding.
        - Fixed bugs in RIS import.
        - Fixed bug 1112050; freeze when reading certain author fields with mismatched braces.
1.7b:	- Changed routine for rearranging author names (Lastname, Firstname) so bracketed
            expressions are treated as units.
        - Grouping controls now allow group hierarchies, and now allow explicit and search
          expression groups as well as keyword groups.
        - Added full customization of general fields tabs
        - Added option to preserve formatting for non-BibTeX fields.
        - Added integrity check for database.
        - Added export filters EndNote and Harvard RTF.
        - Added automatic import format chooser for import (same as wildcard import below).
        - Added wildcard (*) option for command-line import, to try to automatically
          determine the correct format.
        - Improved layout of Preferences dialog.
        - Improved several import filters.
        - Added authIniN/edtrIniN key formatters.
        - Marked entries now float to the top when no searching or grouping reordering is active.
        - Fixed problem with opening file dialog on Win NT - AWT dialog is now opened if
          Swing dialog fails.
1.6:    - Improved handling of entry selection in various ways. E.g. selected entry is now scrolled
          into view when opening entry editor and entry is kept selected when importing CiteSeer
          fields.
        - Fixed update bug between autogenerated bibtex key and source panel.
        - Fixed missing . at the end of last author name in RIS import.
        - Fixed NullPointerException on certain special characters when exporting to BibTeXML.
        - Fixed bug that sometimes prevented the unmarking of entries.
        - Fixed problem with formatting one-name authors.
1.6b:	- Added mnemonic keys to menus and menu items.
        - Added MODS and tab-separated file export
        - Added facility for detecting and handling external changes to open bib files.
        - Added scan option for exact duplicates with automatic removal.
        - Bibtex strings are now sorted automatically.
        - Bibtex strings are now resolved when exporting database.
        - Fixed problem with field content selector getting too wide. Limited width.
        - Fixed PDF/PS view routine to remove problems with filenames
          containing spaces.
        - Fixed bug that interfered with Fetch Medline by ID, and fixed
          parsing problem with certain Medline entries.
        - Fixed bug that interfered with Push to WinEdt.
        - Fixed HTML output so \c{c} is handled correctly.
        - command line option for generating a sub-database from LaTex aux file
          entries
        - simple copy/paste menu in entry editor
        - experimental: text-input-area with underlying infotext in plaintext import dialog
1.55:	- Made method for opening PDF files robust with regard to file separators (/ and \),
          so bib files can easier be used across platforms.
        - Improved Medline fetcher. Can now fetch entries based on a search expression.
        - Added features for fetching fields and referring publications from the CiteSeer
          database.
        - Added option to always save database ordered by author/editor/year, and made this
          the default setting.
        - When a single entry is selected, right-click menu now shows a checkbox menu for group
          memberships instead of the regular "Add to" and "Remove from" menus.
        - Improved [shorttitle] and [veryshorttitle] special key pattern fields.
        - Added dialog box for conveniently setting the fields of an entry from a
          plain text description.
        - Added formatter "ResolvePDF" to create correct PDF/PS links in HTML export when
          relative file names are used.
        - Added Abstract panel in entry editor.
        - Added alternate preview with abstract, and made both previews configurable.
        - Added the option to create a subset of a database based on an .aux file.
        - Added 'Cancel' button to duplicate resolver dialog, so the process can be stopped.
        - Added check for spaces in custom entry type names.
        - Added several new key pattern markers.
        - Added toolbar buttons for Mark/Unmark to improve discoverability.
        - Fixed bug that made export filters ignore the chosen character encoding.
        - Fixed bug that interfered with author name formatting.
        - Fixed various bugs in import filters.
        - Fixed bug that prevented confirmation dialog when deleting entry from the entry editor.
        - Fixed bug that made the next entry be opened instead of the current, when pressing
          Enter in table.
        - Fixed bug that made it possible to leave a source edit when the source didn't validate
          properly. Also made it impossible to change table selection until source validates.
1.5:	- Enabled selection of default encoding, and started storing encoding information in
          saved .bib files, which is used when reopening.
        - Added Highlight and select options to the group interface, and made it possible
            to change the number of visible lines in the list.
              - Added option to allow or disallow direct table editing.
        - Added optional confirmation dialog for deleting entries.
              - Added optional warning dialog for duplicate BibTeX keys.
        - Added warnings to bibtex parser, and prevented failure to load files with
          duplicate string definitions.
              - Added JStor import filter.
        - Changed the look and feel to JGoodies Forms on non-Macintosh platforms.
        - Optimized performance in several areas.
        - Numerous usability improvements.
        - Fixed RIS import bug caused by short lines.
              - Fixed bug in SciFinder import.
              - Fixed bug that made entire field get cleared when removing from group.
1.4:	- Added advanced search feature.
        - Added facility for using custom export formats.
        - Added command line options for importing/exporting files, importing/exporting
          user preferences, loading session and for suppressing the GUI (using RitOpt for
          parsing options).
        - Added automatic stripping of \url{} when opening url.
        - Improved export filters.
        - Fixed focus bug which sometimes interfered with cut/copy/paste.
1.3.1:	- Bugfix.
1.3:	- Added entry preview.
        - Added detection of duplicate entries.
              - Added possibility to mark entries persistently.
        - Added import filter for Sixpack and Biblioscape Tag files.
              - Added option to use a standard directory for PDFs. PDFs placed in or below this directory
          and named after an entry's BibTeX key can be automatically found.
            - Added optional columns showing clickable icons for pdf/ps and url/doi links.
        - Added menu and toolbar actions for open pdf/ps and url/doi.
        - Added web lookup of DOI.
        - Added several new special field markers to the key autogenerator.
              - Added BibTeXML and simple HTML export.
              - Changed browsing of entries. Entry editor now shows the selected entry.
              - Improved HTML export for several entry types.
              - Improved compatibility with Mac OS X.
        - Made it possible to set custom secondary and tertiary sort fields.
        - Made the entry number column width customizable.
              - Fixed bug that caused database to always be marked as changed after viewing source.
               - Fixed bug in selector word removal.
               - Fixed	bug that made the file chooser unable to interpret Mac OS X aliases.
1.2:	- Replaced the icon set.
        - Added support for French language.
        - Added customization of key generation.
        - Improved HTML export.
        - Added Replace string feature.
            - Made a couple of adaptations for Mac OS X users.
        - Added option in Table Preferences to set current column widths as default.
            - Added import filter for BibTeXML.
        - Fixed bug that allowed non-lowercase grouping field, leading to problems.
        - Fixed bug that made selector words added in the dialog to be lowercased.
        - Fixed bug relating to translated help files.
1.19:	- Entry editor is now opened for an entry that causes an error when saving.
        - Added options to display names in harmonised format in the main table.
        - Added Docbook and (experimental) HTML export.
        - Enabled 'doi' and 'pii' fields for Medline import.
        - Enabled antialiasing fonts.
        - Added the Kunststoff look&feel to give a more pleasant user interface.
        - Added font selector for the main table.
        - Improved table column customization.
        - Added word selector feature for selected fields (keywords, journal).
        - Added support for German and Norwegian language.
        - Generalized copy cite key features for multiple entries.
        - Added quick load/save session feature.
        - Fixed issue/number bug in ISI import.
        - Added "Open pdf/ps" item in right-click menu.
        - Fixed bug causing external viewer to only work in General fields.
        - Added functionality for using Browse buttons for file-related fields
          (ps, pdf, etc.).
        - Added Browse buttons to External programs tab in Preferences.
        - Fixed bug related to Save database and Source field which caused changes
          to disappear.
1.1:	- Added bibtex key uniqueness checking, and prevented autogeneration
          from generating non-unique keys.
        - Added command line option to load file on startup.
        - Fixed problem with autogeneration creating invalid keys.
        - Improved Refer/Endnote import.
        - Added feature for importing entries and/or strings and/or group
          definitions from another BibTeX database.
        - Added menu choices to import into open database.
              - Added toolbar button for closing current database.
              - Fixed shortcut key for "Store field" in entry editor, and fixed
                problem that made shortcut for "Save database" unavailable from
          entry editor.
        - Added option to fetch Medline entries automatically by
          ID, based on a patch submitted by Mike Smoot.
        - Fixed bug in RIS import.
        - Added options to copy key and copy "\cite{key}" to right-click menu.
        - Fixed bug that caused some General fields not to get displayed.
        - Enabled customization of General fields.
        - Enabled customization of existing entry types, and definition of
          new types.
1.0:	First release.<|MERGE_RESOLUTION|>--- conflicted
+++ resolved
@@ -1,4 +1,3 @@
-<<<<<<< HEAD
 ﻿[master branch]
     - Added small popup menu at each tab
     - A PDF can also be dropped to the preview panel to trigger linking it
@@ -21,12 +20,9 @@
       - clean up pages
       - make file paths relative      
     - Added support for drag'n'drop of tabs by Florian Straßer and Marius Kleiner.
-2.8 beta [development]
-=======
 2.8 beta 2
     - Improvements to SQL export and import. Fixed bug where subsequent exports to same
       database would fail. Can now save multiple bib bases to a single SQL database.
->>>>>>> 5913f7d8
     - "abbr" modifier in BibTeX key generator now skips parentheses.
     - Minor change to FirstPage formatter. Now splits at spaces as well as hyphens,
       and returns original field content if only one page number is found.
