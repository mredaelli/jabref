package net.sf.jabref.importer.fileformat;

<<<<<<< HEAD
import java.io.BufferedReader;
=======
import java.io.ByteArrayInputStream;
>>>>>>> 09e5e04d
import java.io.IOException;
import java.io.StringReader;
import java.net.URISyntaxException;
import java.nio.charset.Charset;
import java.nio.file.Path;
import java.nio.file.Paths;
import java.util.Arrays;
import java.util.Collections;
import java.util.List;

import net.sf.jabref.Globals;
import net.sf.jabref.JabRefPreferences;
<<<<<<< HEAD
import net.sf.jabref.bibtex.BibtexEntryAssert;
=======
import net.sf.jabref.importer.OutputPrinterToNull;
import net.sf.jabref.logic.bibtex.BibEntryAssert;
>>>>>>> 09e5e04d
import net.sf.jabref.model.entry.BibEntry;

import org.junit.Before;
import org.junit.Test;

import static org.junit.Assert.assertEquals;
import static org.junit.Assert.assertFalse;
import static org.junit.Assert.assertTrue;

public class InspecImportTest {

    private InspecImporter inspecImp;

    @Before
    public void setUp() throws Exception {
        Globals.prefs = JabRefPreferences.getInstance();
        this.inspecImp = new InspecImporter();
    }

    @Test
    public void testIsRecognizedFormatAccept() throws IOException, URISyntaxException {
        List<String> testList = Arrays.asList("InspecImportTest.txt", "InspecImportTest2.txt");
        for (String str : testList) {
            Path file = Paths.get(InspecImportTest.class.getResource(str).toURI());
            assertTrue(inspecImp.isRecognizedFormat(file, Charset.defaultCharset()));
        }
    }

    @Test
    public void testIsRecognizedFormatReject() throws IOException, URISyntaxException {
        List<String> testList = Arrays.asList("CopacImporterTest1.txt", "CopacImporterTest2.txt",
                "IEEEImport1.txt", "IsiImporterTest1.isi", "IsiImporterTestInspec.isi", "IsiImporterTestWOS.isi",
                "IsiImporterTestMedline.isi", "RisImporterTest1.ris", "InspecImportTestFalse.txt");
        for (String str : testList) {
            Path file = Paths.get(InspecImportTest.class.getResource(str).toURI());
            assertFalse(inspecImp.isRecognizedFormat(file, Charset.defaultCharset()));
        }
    }

    @Test
    public void testCompleteBibtexEntryOnJournalPaperImport() throws IOException, URISyntaxException {

<<<<<<< HEAD
        BibEntry shouldBeEntry = new BibEntry();
        shouldBeEntry.setType("article");
        shouldBeEntry.setField("title", "The SIS project : software reuse with a natural language approach");
        shouldBeEntry.setField("author", "Prechelt, Lutz");
        shouldBeEntry.setField("year", "1992");
        shouldBeEntry.setField("abstract", "Abstrakt");
        shouldBeEntry.setField("keywords", "key");
        shouldBeEntry.setField("journal", "10000");
        shouldBeEntry.setField("pages", "20");
        shouldBeEntry.setField("volume", "19");

        Path file = Paths.get(InspecImportTest.class.getResource("InspecImportTest2.txt").toURI());
        List<BibEntry> entries = inspecImp.importDatabase(file, Charset.defaultCharset()).getDatabase().getEntries();
        assertEquals(1, entries.size());
        BibEntry entry = entries.get(0);
        BibtexEntryAssert.assertEquals(shouldBeEntry, entry);
=======
        BibEntry expectedEntry = new BibEntry();
        expectedEntry.setType("article");
        expectedEntry.setField("title", "The SIS project : software reuse with a natural language approach");
        expectedEntry.setField("author", "Prechelt, Lutz");
        expectedEntry.setField("year", "1992");
        expectedEntry.setField("abstract", "Abstrakt");
        expectedEntry.setField("keywords", "key");
        expectedEntry.setField("journal", "10000");
        expectedEntry.setField("pages", "20");
        expectedEntry.setField("volume", "19");

        BibEntryAssert.assertEquals(Collections.singletonList(expectedEntry),
                InspecImportTest.class.getResourceAsStream("InspecImportTest2.txt"), inspecImp);
>>>>>>> 09e5e04d
    }

    @Test
    public void importConferencePaperGivesInproceedings() throws IOException {
        String testInput = "Record.*INSPEC.*\n" +
                "\n" +
<<<<<<< HEAD
                "RT ~ Conference-Paper\n" +
                "AU ~ Prechelt, Lutz";
        BibEntry shouldBeEntry = new BibEntry();
        shouldBeEntry.setType("Inproceedings");
        shouldBeEntry.setField("author", "Prechelt, Lutz");

        try (BufferedReader reader = new BufferedReader(new StringReader(testInput))) {
            List<BibEntry> entries = inspecImp.importDatabase(reader).getDatabase().getEntries();
            assertEquals(1, entries.size());
            BibEntry entry = entries.get(0);
            BibtexEntryAssert.assertEquals(shouldBeEntry, entry);
=======
                "RT ~ Conference-Paper";
        BibEntry expectedEntry = new BibEntry();
        expectedEntry.setType("Inproceedings");

        try (InputStream inStream = new ByteArrayInputStream(testInput.getBytes())) {
            List<BibEntry> entries = inspecImp.importEntries(inStream, new OutputPrinterToNull());
            assertEquals(Collections.singletonList(expectedEntry), entries);
>>>>>>> 09e5e04d
        }
    }

    @Test
    public void importMiscGivesMisc() throws IOException {
        String testInput = "Record.*INSPEC.*\n" +
                "\n" +
                "AU ~ Prechelt, Lutz \n" +
                "RT ~ Misc";
<<<<<<< HEAD
        BibEntry shouldBeEntry = new BibEntry();
        shouldBeEntry.setType("Misc");
        shouldBeEntry.setField("author", "Prechelt, Lutz");
=======
        BibEntry expectedEntry = new BibEntry();
        expectedEntry.setType("Misc");
>>>>>>> 09e5e04d

        try (BufferedReader reader = new BufferedReader(new StringReader(testInput))) {
            List<BibEntry> entries = inspecImp.importDatabase(reader).getDatabase().getEntries();
            assertEquals(1, entries.size());
            BibEntry entry = entries.get(0);
            assertEquals(expectedEntry, entry);
        }
    }

    @Test
    public void testGetFormatName() {
        assertEquals("INSPEC", inspecImp.getFormatName());
    }

    @Test
    public void testGetCLIId() {
        assertEquals("inspec", inspecImp.getId());
    }

}<|MERGE_RESOLUTION|>--- conflicted
+++ resolved
@@ -1,10 +1,6 @@
 package net.sf.jabref.importer.fileformat;
 
-<<<<<<< HEAD
-import java.io.BufferedReader;
-=======
 import java.io.ByteArrayInputStream;
->>>>>>> 09e5e04d
 import java.io.IOException;
 import java.io.StringReader;
 import java.net.URISyntaxException;
@@ -17,12 +13,8 @@
 
 import net.sf.jabref.Globals;
 import net.sf.jabref.JabRefPreferences;
-<<<<<<< HEAD
-import net.sf.jabref.bibtex.BibtexEntryAssert;
-=======
 import net.sf.jabref.importer.OutputPrinterToNull;
 import net.sf.jabref.logic.bibtex.BibEntryAssert;
->>>>>>> 09e5e04d
 import net.sf.jabref.model.entry.BibEntry;
 
 import org.junit.Before;
@@ -65,24 +57,6 @@
     @Test
     public void testCompleteBibtexEntryOnJournalPaperImport() throws IOException, URISyntaxException {
 
-<<<<<<< HEAD
-        BibEntry shouldBeEntry = new BibEntry();
-        shouldBeEntry.setType("article");
-        shouldBeEntry.setField("title", "The SIS project : software reuse with a natural language approach");
-        shouldBeEntry.setField("author", "Prechelt, Lutz");
-        shouldBeEntry.setField("year", "1992");
-        shouldBeEntry.setField("abstract", "Abstrakt");
-        shouldBeEntry.setField("keywords", "key");
-        shouldBeEntry.setField("journal", "10000");
-        shouldBeEntry.setField("pages", "20");
-        shouldBeEntry.setField("volume", "19");
-
-        Path file = Paths.get(InspecImportTest.class.getResource("InspecImportTest2.txt").toURI());
-        List<BibEntry> entries = inspecImp.importDatabase(file, Charset.defaultCharset()).getDatabase().getEntries();
-        assertEquals(1, entries.size());
-        BibEntry entry = entries.get(0);
-        BibtexEntryAssert.assertEquals(shouldBeEntry, entry);
-=======
         BibEntry expectedEntry = new BibEntry();
         expectedEntry.setType("article");
         expectedEntry.setField("title", "The SIS project : software reuse with a natural language approach");
@@ -96,34 +70,21 @@
 
         BibEntryAssert.assertEquals(Collections.singletonList(expectedEntry),
                 InspecImportTest.class.getResourceAsStream("InspecImportTest2.txt"), inspecImp);
->>>>>>> 09e5e04d
     }
 
     @Test
     public void importConferencePaperGivesInproceedings() throws IOException {
         String testInput = "Record.*INSPEC.*\n" +
                 "\n" +
-<<<<<<< HEAD
                 "RT ~ Conference-Paper\n" +
                 "AU ~ Prechelt, Lutz";
-        BibEntry shouldBeEntry = new BibEntry();
-        shouldBeEntry.setType("Inproceedings");
-        shouldBeEntry.setField("author", "Prechelt, Lutz");
+        BibEntry expectedEntry = new BibEntry();
+        expectedEntry.setType("Inproceedings");
+        expectedEntry.setField("author", "Prechelt, Lutz");
 
         try (BufferedReader reader = new BufferedReader(new StringReader(testInput))) {
             List<BibEntry> entries = inspecImp.importDatabase(reader).getDatabase().getEntries();
-            assertEquals(1, entries.size());
-            BibEntry entry = entries.get(0);
-            BibtexEntryAssert.assertEquals(shouldBeEntry, entry);
-=======
-                "RT ~ Conference-Paper";
-        BibEntry expectedEntry = new BibEntry();
-        expectedEntry.setType("Inproceedings");
-
-        try (InputStream inStream = new ByteArrayInputStream(testInput.getBytes())) {
-            List<BibEntry> entries = inspecImp.importEntries(inStream, new OutputPrinterToNull());
             assertEquals(Collections.singletonList(expectedEntry), entries);
->>>>>>> 09e5e04d
         }
     }
 
@@ -133,14 +94,9 @@
                 "\n" +
                 "AU ~ Prechelt, Lutz \n" +
                 "RT ~ Misc";
-<<<<<<< HEAD
-        BibEntry shouldBeEntry = new BibEntry();
-        shouldBeEntry.setType("Misc");
-        shouldBeEntry.setField("author", "Prechelt, Lutz");
-=======
         BibEntry expectedEntry = new BibEntry();
         expectedEntry.setType("Misc");
->>>>>>> 09e5e04d
+        expectedEntry.setField("author", "Prechelt, Lutz");
 
         try (BufferedReader reader = new BufferedReader(new StringReader(testInput))) {
             List<BibEntry> entries = inspecImp.importDatabase(reader).getDatabase().getEntries();
