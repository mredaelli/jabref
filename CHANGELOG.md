--- conflicted
+++ resolved
@@ -26,13 +26,10 @@
 - Moved all quality-related database actions inside a new quality menu
 - [#684](https://github.com/JabRef/jabref/issues/684): ISBNtoBibTex Error Message is now more clear
 - Moved default bibliography mode to general preferences tab
-<<<<<<< HEAD
 - Add dialog to show all preferences in their raw form plus some filtering
-=======
 - Added Ordinal formatter (1 -> 1st etc)
 
 - [#492](https://github.com/JabRef/jabref/issues/492): If no text is marked, the whole field is copied. Preview of pasted text in tool tip
->>>>>>> 6e3b1897
 
 ### Fixed
 - Fixed [#621](https://github.com/JabRef/jabref/issues/621) and [#669](https://github.com/JabRef/jabref/issues/669): Encoding and preamble now end with newline.
